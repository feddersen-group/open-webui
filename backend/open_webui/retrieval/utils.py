--- conflicted
+++ resolved
@@ -97,12 +97,8 @@
 
 def get_doc(collection_name: str, user: UserModel = None):
     try:
-<<<<<<< HEAD
+        log.debug(f"get_doc:doc {collection_name}")
         result = VECTOR_DB_CLIENT.get(collection_name=collection_name, user=user)
-=======
-        log.debug(f"get_doc:doc {collection_name}")
-        result = VECTOR_DB_CLIENT.get(collection_name=collection_name)
->>>>>>> 852d9dcb
 
         if result:
             log.info(f"query_doc:result {result.ids} {result.metadatas}")

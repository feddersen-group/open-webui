import logging
import os
from typing import Optional, Union

import requests
import hashlib
from concurrent.futures import ThreadPoolExecutor

from huggingface_hub import snapshot_download
from langchain.retrievers import ContextualCompressionRetriever, EnsembleRetriever
from langchain_community.retrievers import BM25Retriever
from langchain_core.documents import Document

from open_webui.retrieval.vector.connector import VECTOR_DB_CLIENT

from open_webui.models.users import UserModel
from open_webui.models.files import Files

from open_webui.retrieval.vector.main import GetResult


from open_webui.env import (
    SRC_LOG_LEVELS,
    OFFLINE_MODE,
    ENABLE_FORWARD_USER_INFO_HEADERS,
)
from open_webui.config import (
    RAG_EMBEDDING_QUERY_PREFIX,
    RAG_EMBEDDING_CONTENT_PREFIX,
    RAG_EMBEDDING_PREFIX_FIELD_NAME,
)

log = logging.getLogger(__name__)
log.setLevel(SRC_LOG_LEVELS["RAG"])


from typing import Any

from langchain_core.callbacks import CallbackManagerForRetrieverRun
from langchain_core.retrievers import BaseRetriever


class VectorSearchRetriever(BaseRetriever):
    collection_name: Any
    embedding_function: Any
    top_k: int
    user: UserModel | None

    def _get_relevant_documents(
        self,
        query: str,
        *,
        run_manager: CallbackManagerForRetrieverRun,
    ) -> list[Document]:
        result = VECTOR_DB_CLIENT.search(
            collection_name=self.collection_name,
            vectors=[self.embedding_function(query, RAG_EMBEDDING_QUERY_PREFIX)],
            limit=self.top_k,
            user=self.user,
        )

        ids = result.ids[0]
        metadatas = result.metadatas[0]
        documents = result.documents[0]

        results = []
        for idx in range(len(ids)):
            results.append(
                Document(
                    metadata=metadatas[idx],
                    page_content=documents[idx],
                )
            )
        return results


def query_doc(
    collection_name: str, query_embedding: list[float], k: int, user: UserModel = None
):
    try:
        log.debug(f"query_doc:doc {collection_name}")
        result = VECTOR_DB_CLIENT.search(
            collection_name=collection_name,
            vectors=[query_embedding],
            limit=k,
            user=user,
        )

        if result:
            log.info(f"query_doc:result {result.ids} {result.metadatas}")

        return result
    except Exception as e:
        log.exception(f"Error querying doc {collection_name} with limit {k}: {e}")
        raise e


def get_doc(collection_name: str, user: UserModel = None):
    try:
        log.debug(f"get_doc:doc {collection_name}")
        result = VECTOR_DB_CLIENT.get(collection_name=collection_name, user=user)

        if result:
            log.info(f"query_doc:result {result.ids} {result.metadatas}")

        return result
    except Exception as e:
        log.exception(f"Error getting doc {collection_name}: {e}")
        raise e


def query_doc_with_hybrid_search(
    collection_name: str,
    collection_result: GetResult,
    query: str,
    embedding_function,
    k: int,
    reranking_function,
    k_reranker: int,
    r: float,
    user: UserModel = None,
) -> dict:
    try:
        log.debug(f"query_doc_with_hybrid_search:doc {collection_name}")
        bm25_retriever = BM25Retriever.from_texts(
            texts=collection_result.documents[0],
            metadatas=collection_result.metadatas[0],
        )
        bm25_retriever.k = k

        vector_search_retriever = VectorSearchRetriever(
            collection_name=collection_name,
            embedding_function=embedding_function,
            top_k=k,
            user=user,
        )

        ensemble_retriever = EnsembleRetriever(
            retrievers=[bm25_retriever, vector_search_retriever], weights=[0.5, 0.5]
        )
        compressor = RerankCompressor(
            embedding_function=embedding_function,
            top_n=k_reranker,
            reranking_function=reranking_function,
            r_score=r,
        )

        compression_retriever = ContextualCompressionRetriever(
            base_compressor=compressor, base_retriever=ensemble_retriever
        )

        result = compression_retriever.invoke(query)

        distances = [d.metadata.get("score") for d in result]
        documents = [d.page_content for d in result]
        metadatas = [d.metadata for d in result]

        # retrieve only min(k, k_reranker) items, sort and cut by distance if k < k_reranker
        if k < k_reranker:
            sorted_items = sorted(
                zip(distances, metadatas, documents), key=lambda x: x[0], reverse=True
            )
            sorted_items = sorted_items[:k]
            distances, documents, metadatas = map(list, zip(*sorted_items))

        result = {
            "distances": [distances],
            "documents": [documents],
            "metadatas": [metadatas],
        }

        log.info(
            "query_doc_with_hybrid_search:result "
            + f"{result['metadatas']} {result['distances']}"
        )
        return result
    except Exception as e:
        log.exception(f"Error querying doc {collection_name} with hybrid search: {e}")
        raise e


def merge_get_results(get_results: list[dict]) -> dict:
    # Initialize lists to store combined data
    combined_documents = []
    combined_metadatas = []
    combined_ids = []

    for data in get_results:
        combined_documents.extend(data["documents"][0])
        combined_metadatas.extend(data["metadatas"][0])
        combined_ids.extend(data["ids"][0])

    # Create the output dictionary
    result = {
        "documents": [combined_documents],
        "metadatas": [combined_metadatas],
        "ids": [combined_ids],
    }

    return result


def merge_and_sort_query_results(query_results: list[dict], k: int) -> dict:
    # Initialize lists to store combined data
    combined = dict()  # To store documents with unique document hashes

    for data in query_results:
        distances = data["distances"][0]
        documents = data["documents"][0]
        metadatas = data["metadatas"][0]

        for distance, document, metadata in zip(distances, documents, metadatas):
            if isinstance(document, str):
                doc_hash = hashlib.sha256(
                    document.encode()
                ).hexdigest()  # Compute a hash for uniqueness

                if doc_hash not in combined.keys():
                    combined[doc_hash] = (distance, document, metadata)
                    continue  # if doc is new, no further comparison is needed

                # if doc is alredy in, but new distance is better, update
                if distance > combined[doc_hash][0]:
                    combined[doc_hash] = (distance, document, metadata)

    combined = list(combined.values())
    # Sort the list based on distances
    combined.sort(key=lambda x: x[0], reverse=True)

    # Slice to keep only the top k elements
    sorted_distances, sorted_documents, sorted_metadatas = (
        zip(*combined[:k]) if combined else ([], [], [])
    )

    # Create and return the output dictionary
    return {
        "distances": [list(sorted_distances)],
        "documents": [list(sorted_documents)],
        "metadatas": [list(sorted_metadatas)],
    }


def get_all_items_from_collections(
    collection_names: list[str], user: UserModel | None = None
) -> dict:
    results = []

    for collection_name in collection_names:
        if collection_name:
            try:
                result = get_doc(collection_name=collection_name, user=user)
                if result is not None:
                    results.append(result.model_dump())
            except Exception as e:
                log.exception(f"Error when querying the collection: {e}")
        else:
            pass

    return merge_get_results(results)


def query_collection(
    collection_names: list[str],
    queries: list[str],
    embedding_function,
    k: int,
    user: UserModel = None,
) -> dict:
    results = []
    error = False

    def process_query_collection(collection_name, query_embedding):
        try:
            if collection_name:
                result = query_doc(
                    collection_name=collection_name,
                    k=k,
                    query_embedding=query_embedding,
<<<<<<< HEAD
                    user=user,
=======
>>>>>>> 4ce1e887
                )
                if result is not None:
                    return result.model_dump(), None
            return None, None
        except Exception as e:
            log.exception(f"Error when querying the collection: {e}")
            return None, e

    # Generate all query embeddings (in one call)
    query_embeddings = embedding_function(queries, prefix=RAG_EMBEDDING_QUERY_PREFIX)
    log.debug(
        f"query_collection: processing {len(queries)} queries across {len(collection_names)} collections"
    )

    with ThreadPoolExecutor() as executor:
        future_results = []
        for query_embedding in query_embeddings:
            for collection_name in collection_names:
                result = executor.submit(
                    process_query_collection, collection_name, query_embedding
                )
                future_results.append(result)
        task_results = [future.result() for future in future_results]

    for result, err in task_results:
        if err is not None:
            error = True
        elif result is not None:
            results.append(result)

    if error and not results:
        log.warning("All collection queries failed. No results returned.")

    return merge_and_sort_query_results(results, k=k)


def query_collection_with_hybrid_search(
    collection_names: list[str],
    queries: list[str],
    embedding_function,
    k: int,
    reranking_function,
    k_reranker: int,
    r: float,
    user: UserModel = None,
) -> dict:
    results = []
    error = False
    # Fetch collection data once per collection sequentially
    # Avoid fetching the same data multiple times later
    collection_results = {}
    for collection_name in collection_names:
        try:
            log.debug(
                f"query_collection_with_hybrid_search:VECTOR_DB_CLIENT.get:collection {collection_name}"
            )
            collection_results[collection_name] = VECTOR_DB_CLIENT.get(
                collection_name=collection_name,
                user=user,
            )
        except Exception as e:
            log.exception(f"Failed to fetch collection {collection_name}: {e}")
            collection_results[collection_name] = None

    log.info(
        f"Starting hybrid search for {len(queries)} queries in {len(collection_names)} collections..."
    )

    def process_query(collection_name, query):
        try:
            result = query_doc_with_hybrid_search(
                collection_name=collection_name,
                collection_result=collection_results[collection_name],
                query=query,
                embedding_function=embedding_function,
                k=k,
                reranking_function=reranking_function,
                k_reranker=k_reranker,
                r=r,
                user=user,
            )
            return result, None
        except Exception as e:
            log.exception(f"Error when querying the collection with hybrid_search: {e}")
            return None, e

    # Prepare tasks for all collections and queries
    # Avoid running any tasks for collections that failed to fetch data (have assigned None)
    tasks = [
        (cn, q)
        for cn in collection_names
        if collection_results[cn] is not None
        for q in queries
    ]

    with ThreadPoolExecutor() as executor:
        future_results = [executor.submit(process_query, cn, q) for cn, q in tasks]
        task_results = [future.result() for future in future_results]

    for result, err in task_results:
        if err is not None:
            error = True
        elif result is not None:
            results.append(result)

    if error and not results:
        raise Exception(
            "Hybrid search failed for all collections. Using Non-hybrid search as fallback."
        )

    return merge_and_sort_query_results(results, k=k)


def get_embedding_function(
    embedding_engine,
    embedding_model,
    embedding_function,
    url,
    key,
    embedding_batch_size,
):
    if embedding_engine == "":
        return lambda query, prefix=None, user=None: embedding_function.encode(
            query, **({"prompt": prefix} if prefix else {})
        ).tolist()
    elif embedding_engine in ["ollama", "openai"]:
        func = lambda query, prefix=None, user=None: generate_embeddings(
            engine=embedding_engine,
            model=embedding_model,
            text=query,
            prefix=prefix,
            url=url,
            key=key,
            user=user,
        )

        def generate_multiple(query, prefix, user, func):
            if isinstance(query, list):
                embeddings = []
                for i in range(0, len(query), embedding_batch_size):
                    embeddings.extend(
                        func(
                            query[i : i + embedding_batch_size],
                            prefix=prefix,
                            user=user,
                        )
                    )
                return embeddings
            else:
                return func(query, prefix, user)

        return lambda query, prefix=None, user=None: generate_multiple(
            query, prefix, user, func
        )
    else:
        raise ValueError(f"Unknown embedding engine: {embedding_engine}")


def get_sources_from_files(
    request,
    files,
    queries,
    embedding_function,
    k,
    reranking_function,
    k_reranker,
    r,
    hybrid_search,
    full_context=False,
    user: UserModel = None,
):
    log.debug(
        f"files: {files} {queries} {embedding_function} {reranking_function} {full_context}"
    )

    extracted_collections = []
    relevant_contexts = []

    for file in files:
        context = None
        if file.get("docs"):
            # BYPASS_WEB_SEARCH_EMBEDDING_AND_RETRIEVAL
            context = {
                "documents": [[doc.get("content") for doc in file.get("docs")]],
                "metadatas": [[doc.get("metadata") for doc in file.get("docs")]],
            }
        elif file.get("context") == "full":
            # Manual Full Mode Toggle
            context = {
                "documents": [[file.get("file").get("data", {}).get("content")]],
                "metadatas": [[{"file_id": file.get("id"), "name": file.get("name")}]],
            }
        elif (
            file.get("type") != "web_search"
            and request.app.state.config.BYPASS_EMBEDDING_AND_RETRIEVAL
        ):
            # BYPASS_EMBEDDING_AND_RETRIEVAL
            if file.get("type") == "collection":
                file_ids = file.get("data", {}).get("file_ids", [])

                documents = []
                metadatas = []
                for file_id in file_ids:
                    file_object = Files.get_file_by_id(file_id)

                    if file_object:
                        documents.append(file_object.data.get("content", ""))
                        metadatas.append(
                            {
                                "file_id": file_id,
                                "name": file_object.filename,
                                "source": file_object.filename,
                            }
                        )

                context = {
                    "documents": [documents],
                    "metadatas": [metadatas],
                }

            elif file.get("id"):
                file_object = Files.get_file_by_id(file.get("id"))
                if file_object:
                    context = {
                        "documents": [[file_object.data.get("content", "")]],
                        "metadatas": [
                            [
                                {
                                    "file_id": file.get("id"),
                                    "name": file_object.filename,
                                    "source": file_object.filename,
                                }
                            ]
                        ],
                    }
            elif file.get("file").get("data"):
                context = {
                    "documents": [[file.get("file").get("data", {}).get("content")]],
                    "metadatas": [
                        [file.get("file").get("data", {}).get("metadata", {})]
                    ],
                }
        else:
            collection_names = []
            if file.get("type") == "collection":
                if file.get("legacy"):
                    collection_names = file.get("collection_names", [])
                else:
                    collection_names.append(file["id"])
            elif file.get("collection_name"):
                collection_names.append(file["collection_name"])
            elif file.get("id"):
                if file.get("legacy"):
                    collection_names.append(f"{file['id']}")
                else:
                    collection_names.append(f"file-{file['id']}")

            collection_names = set(collection_names).difference(extracted_collections)
            if not collection_names:
                log.debug(f"skipping {file} as it has already been extracted")
                continue

            if full_context:
                try:
                    context = get_all_items_from_collections(collection_names)
                except Exception as e:
                    log.exception(e)

            else:
                try:
                    context = None
                    if file.get("type") == "text":
                        context = file["content"]
                    else:
                        if hybrid_search:
                            try:
                                context = query_collection_with_hybrid_search(
                                    collection_names=collection_names,
                                    queries=queries,
                                    embedding_function=embedding_function,
                                    k=k,
                                    reranking_function=reranking_function,
                                    k_reranker=k_reranker,
                                    r=r,
                                    user=user,
                                )
                            except Exception:
                                log.debug(
                                    "Error when using hybrid search, using"
                                    " non hybrid search as fallback."
                                )

                        if (not hybrid_search) or (context is None):
                            context = query_collection(
                                collection_names=collection_names,
                                queries=queries,
                                embedding_function=embedding_function,
                                k=k,
                                user=user,
                            )
                except Exception as e:
                    log.exception(e)

            extracted_collections.extend(collection_names)

        if context:
            if "data" in file:
                del file["data"]

            relevant_contexts.append({**context, "file": file})

    sources = []
    for context in relevant_contexts:
        try:
            if "documents" in context:
                if "metadatas" in context:
                    source = {
                        "source": context["file"],
                        "document": context["documents"][0],
                        "metadata": context["metadatas"][0],
                    }
                    if "distances" in context and context["distances"]:
                        source["distances"] = context["distances"][0]

                    sources.append(source)
        except Exception as e:
            log.exception(e)

    return sources


def get_model_path(model: str, update_model: bool = False):
    # Construct huggingface_hub kwargs with local_files_only to return the snapshot path
    cache_dir = os.getenv("SENTENCE_TRANSFORMERS_HOME")

    local_files_only = not update_model

    if OFFLINE_MODE:
        local_files_only = True

    snapshot_kwargs = {
        "cache_dir": cache_dir,
        "local_files_only": local_files_only,
    }

    log.debug(f"model: {model}")
    log.debug(f"snapshot_kwargs: {snapshot_kwargs}")

    # Inspiration from upstream sentence_transformers
    if (
        os.path.exists(model)
        or ("\\" in model or model.count("/") > 1)
        and local_files_only
    ):
        # If fully qualified path exists, return input, else set repo_id
        return model
    elif "/" not in model:
        # Set valid repo_id for model short-name
        model = "sentence-transformers" + "/" + model

    snapshot_kwargs["repo_id"] = model

    # Attempt to query the huggingface_hub library to determine the local path and/or to update
    try:
        model_repo_path = snapshot_download(**snapshot_kwargs)
        log.debug(f"model_repo_path: {model_repo_path}")
        return model_repo_path
    except Exception as e:
        log.exception(f"Cannot determine model snapshot path: {e}")
        return model


def generate_openai_batch_embeddings(
    model: str,
    texts: list[str],
    url: str = "https://api.openai.com/v1",
    key: str = "",
    prefix: str = None,
    user: UserModel = None,
) -> Optional[list[list[float]]]:
    try:
        log.debug(
            f"generate_openai_batch_embeddings:model {model} batch size: {len(texts)}"
        )
        json_data = {"input": texts, "model": model}
        if isinstance(RAG_EMBEDDING_PREFIX_FIELD_NAME, str) and isinstance(prefix, str):
            json_data[RAG_EMBEDDING_PREFIX_FIELD_NAME] = prefix

        r = requests.post(
            f"{url}/embeddings",
            headers={
                "Content-Type": "application/json",
                "Authorization": f"Bearer {key}",
                **(
                    {
                        "X-OpenWebUI-User-Name": user.name,
                        "X-OpenWebUI-User-Id": user.id,
                        "X-OpenWebUI-User-Email": user.email,
                        "X-OpenWebUI-User-Role": user.role,
                    }
                    if ENABLE_FORWARD_USER_INFO_HEADERS and user
                    else {}
                ),
            },
            json=json_data,
        )
        r.raise_for_status()
        data = r.json()
        if "data" in data:
            return [elem["embedding"] for elem in data["data"]]
        else:
            raise "Something went wrong :/"
    except Exception as e:
        log.exception(f"Error generating openai batch embeddings: {e}")
        return None


def generate_ollama_batch_embeddings(
    model: str,
    texts: list[str],
    url: str,
    key: str = "",
    prefix: str = None,
    user: UserModel = None,
) -> Optional[list[list[float]]]:
    try:
        log.debug(
            f"generate_ollama_batch_embeddings:model {model} batch size: {len(texts)}"
        )
        json_data = {"input": texts, "model": model}
        if isinstance(RAG_EMBEDDING_PREFIX_FIELD_NAME, str) and isinstance(prefix, str):
            json_data[RAG_EMBEDDING_PREFIX_FIELD_NAME] = prefix

        r = requests.post(
            f"{url}/api/embed",
            headers={
                "Content-Type": "application/json",
                "Authorization": f"Bearer {key}",
                **(
                    {
                        "X-OpenWebUI-User-Name": user.name,
                        "X-OpenWebUI-User-Id": user.id,
                        "X-OpenWebUI-User-Email": user.email,
                        "X-OpenWebUI-User-Role": user.role,
                    }
                    if ENABLE_FORWARD_USER_INFO_HEADERS
                    else {}
                ),
            },
            json=json_data,
        )
        r.raise_for_status()
        data = r.json()

        if "embeddings" in data:
            return data["embeddings"]
        else:
            raise "Something went wrong :/"
    except Exception as e:
        log.exception(f"Error generating ollama batch embeddings: {e}")
        return None


def generate_embeddings(
    engine: str,
    model: str,
    text: Union[str, list[str]],
    prefix: Union[str, None] = None,
    **kwargs,
):
    url = kwargs.get("url", "")
    key = kwargs.get("key", "")
    user = kwargs.get("user")

    if prefix is not None and RAG_EMBEDDING_PREFIX_FIELD_NAME is None:
        if isinstance(text, list):
            text = [f"{prefix}{text_element}" for text_element in text]
        else:
            text = f"{prefix}{text}"

    if engine == "ollama":
        if isinstance(text, list):
            embeddings = generate_ollama_batch_embeddings(
                **{
                    "model": model,
                    "texts": text,
                    "url": url,
                    "key": key,
                    "prefix": prefix,
                    "user": user,
                }
            )
        else:
            embeddings = generate_ollama_batch_embeddings(
                **{
                    "model": model,
                    "texts": [text],
                    "url": url,
                    "key": key,
                    "prefix": prefix,
                    "user": user,
                }
            )
        return embeddings[0] if isinstance(text, str) else embeddings
    elif engine == "openai":
        if isinstance(text, list):
            embeddings = generate_openai_batch_embeddings(
                model, text, url, key, prefix, user
            )
        else:
            embeddings = generate_openai_batch_embeddings(
                model, [text], url, key, prefix, user
            )
        return embeddings[0] if isinstance(text, str) else embeddings


import operator
from typing import Optional, Sequence

from langchain_core.callbacks import Callbacks
from langchain_core.documents import BaseDocumentCompressor, Document


class RerankCompressor(BaseDocumentCompressor):
    embedding_function: Any
    top_n: int
    reranking_function: Any
    r_score: float

    class Config:
        extra = "forbid"
        arbitrary_types_allowed = True

    def compress_documents(
        self,
        documents: Sequence[Document],
        query: str,
        callbacks: Optional[Callbacks] = None,
    ) -> Sequence[Document]:
        reranking = self.reranking_function is not None

        if reranking:
            scores = self.reranking_function.predict(
                [(query, doc.page_content) for doc in documents]
            )
        else:
            from sentence_transformers import util

            query_embedding = self.embedding_function(query, RAG_EMBEDDING_QUERY_PREFIX)
            document_embedding = self.embedding_function(
                [doc.page_content for doc in documents], RAG_EMBEDDING_CONTENT_PREFIX
            )
            scores = util.cos_sim(query_embedding, document_embedding)[0]

        docs_with_scores = list(
            zip(documents, scores.tolist() if not isinstance(scores, list) else scores)
        )
        if self.r_score:
            docs_with_scores = [
                (d, s) for d, s in docs_with_scores if s >= self.r_score
            ]

        result = sorted(docs_with_scores, key=operator.itemgetter(1), reverse=True)
        final_results = []
        for doc, doc_score in result[: self.top_n]:
            metadata = doc.metadata
            metadata["score"] = doc_score
            doc = Document(
                page_content=doc.page_content,
                metadata=metadata,
            )
            final_results.append(doc)
        return final_results<|MERGE_RESOLUTION|>--- conflicted
+++ resolved
@@ -276,10 +276,7 @@
                     collection_name=collection_name,
                     k=k,
                     query_embedding=query_embedding,
-<<<<<<< HEAD
                     user=user,
-=======
->>>>>>> 4ce1e887
                 )
                 if result is not None:
                     return result.model_dump(), None

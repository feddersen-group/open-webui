import logging
import os
from typing import Optional, Union

import requests
import hashlib
from concurrent.futures import ThreadPoolExecutor

from huggingface_hub import snapshot_download
from langchain.retrievers import ContextualCompressionRetriever, EnsembleRetriever
from langchain_community.retrievers import BM25Retriever
from langchain_core.documents import Document

from open_webui.retrieval.vector.connector import VECTOR_DB_CLIENT

from open_webui.models.users import UserModel
from open_webui.models.files import Files

from open_webui.retrieval.vector.main import GetResult


from open_webui.env import (
    SRC_LOG_LEVELS,
    OFFLINE_MODE,
    ENABLE_FORWARD_USER_INFO_HEADERS,
)
from open_webui.config import (
    RAG_EMBEDDING_QUERY_PREFIX,
    RAG_EMBEDDING_CONTENT_PREFIX,
    RAG_EMBEDDING_PREFIX_FIELD_NAME,
)

log = logging.getLogger(__name__)
log.setLevel(SRC_LOG_LEVELS["RAG"])


from typing import Any

from langchain_core.callbacks import CallbackManagerForRetrieverRun
from langchain_core.retrievers import BaseRetriever


class VectorSearchRetriever(BaseRetriever):
    collection_name: Any
    embedding_function: Any
    top_k: int
    user: UserModel | None

    def _get_relevant_documents(
        self,
        query: str,
        *,
        run_manager: CallbackManagerForRetrieverRun,
    ) -> list[Document]:
        result = VECTOR_DB_CLIENT.search(
            collection_name=self.collection_name,
            vectors=[self.embedding_function(query, RAG_EMBEDDING_QUERY_PREFIX)],
            limit=self.top_k,
            user=self.user,
        )

        ids = result.ids[0]
        metadatas = result.metadatas[0]
        documents = result.documents[0]

        results = []
        for idx in range(len(ids)):
            results.append(
                Document(
                    metadata=metadatas[idx],
                    page_content=documents[idx],
                )
            )
        return results


def query_doc(
    collection_name: str, query_embedding: list[float], k: int, user: UserModel = None
):
    try:
        log.debug(f"query_doc:doc {collection_name}")
        result = VECTOR_DB_CLIENT.search(
            collection_name=collection_name,
            vectors=[query_embedding],
            limit=k,
            user=user,
        )

        if result:
            log.info(f"query_doc:result {result.ids} {result.metadatas}")

        return result
    except Exception as e:
        log.exception(f"Error querying doc {collection_name} with limit {k}: {e}")
        raise e


def get_doc(collection_name: str, user: UserModel = None):
    try:
        log.debug(f"get_doc:doc {collection_name}")
        result = VECTOR_DB_CLIENT.get(collection_name=collection_name, user=user)

        if result:
            log.info(f"query_doc:result {result.ids} {result.metadatas}")

        return result
    except Exception as e:
        log.exception(f"Error getting doc {collection_name}: {e}")
        raise e


def query_doc_with_hybrid_search(
    collection_name: str,
    collection_result: GetResult,
    query: str,
    embedding_function,
    k: int,
    reranking_function,
    k_reranker: int,
    r: float,
    user: UserModel = None,
) -> dict:
    try:
        log.debug(f"query_doc_with_hybrid_search:doc {collection_name}")
        bm25_retriever = BM25Retriever.from_texts(
            texts=collection_result.documents[0],
            metadatas=collection_result.metadatas[0],
        )
        bm25_retriever.k = k

        vector_search_retriever = VectorSearchRetriever(
            collection_name=collection_name,
            embedding_function=embedding_function,
            top_k=k,
            user=user,
        )

        ensemble_retriever = EnsembleRetriever(
            retrievers=[bm25_retriever, vector_search_retriever], weights=[0.5, 0.5]
        )
        compressor = RerankCompressor(
            embedding_function=embedding_function,
            top_n=k_reranker,
            reranking_function=reranking_function,
            r_score=r,
        )

        compression_retriever = ContextualCompressionRetriever(
            base_compressor=compressor, base_retriever=ensemble_retriever
        )

        result = compression_retriever.invoke(query)

        distances = [d.metadata.get("score") for d in result]
        documents = [d.page_content for d in result]
        metadatas = [d.metadata for d in result]

        # retrieve only min(k, k_reranker) items, sort and cut by distance if k < k_reranker
        if k < k_reranker:
            sorted_items = sorted(
                zip(distances, metadatas, documents), key=lambda x: x[0], reverse=True
            )
            sorted_items = sorted_items[:k]
            distances, documents, metadatas = map(list, zip(*sorted_items))

        result = {
            "distances": [distances],
            "documents": [documents],
            "metadatas": [metadatas],
        }

        log.info(
            "query_doc_with_hybrid_search:result "
            + f"{result['metadatas']} {result['distances']}"
        )
        return result
    except Exception as e:
        log.exception(f"Error querying doc {collection_name} with hybrid search: {e}")
        raise e


def merge_get_results(get_results: list[dict]) -> dict:
    # Initialize lists to store combined data
    combined_documents = []
    combined_metadatas = []
    combined_ids = []

    for data in get_results:
        combined_documents.extend(data["documents"][0])
        combined_metadatas.extend(data["metadatas"][0])
        combined_ids.extend(data["ids"][0])

    # Create the output dictionary
    result = {
        "documents": [combined_documents],
        "metadatas": [combined_metadatas],
        "ids": [combined_ids],
    }

    return result


def merge_and_sort_query_results(query_results: list[dict], k: int) -> dict:
    # Initialize lists to store combined data
    combined = dict()  # To store documents with unique document hashes

    for data in query_results:
        distances = data["distances"][0]
        documents = data["documents"][0]
        metadatas = data["metadatas"][0]

        for distance, document, metadata in zip(distances, documents, metadatas):
            if isinstance(document, str):
                doc_hash = hashlib.sha256(
                    document.encode()
                ).hexdigest()  # Compute a hash for uniqueness

                if doc_hash not in combined.keys():
                    combined[doc_hash] = (distance, document, metadata)
                    continue  # if doc is new, no further comparison is needed

                # if doc is alredy in, but new distance is better, update
                if distance > combined[doc_hash][0]:
                    combined[doc_hash] = (distance, document, metadata)

    combined = list(combined.values())
    # Sort the list based on distances
    combined.sort(key=lambda x: x[0], reverse=True)

    # Slice to keep only the top k elements
    sorted_distances, sorted_documents, sorted_metadatas = (
        zip(*combined[:k]) if combined else ([], [], [])
    )

    # Create and return the output dictionary
    return {
        "distances": [list(sorted_distances)],
        "documents": [list(sorted_documents)],
        "metadatas": [list(sorted_metadatas)],
    }


def get_all_items_from_collections(
    collection_names: list[str], user: UserModel | None = None
) -> dict:
    results = []

    for collection_name in collection_names:
        if collection_name:
            try:
                result = get_doc(collection_name=collection_name, user=user)
                if result is not None:
                    results.append(result.model_dump())
            except Exception as e:
                log.exception(f"Error when querying the collection: {e}")
        else:
            pass

    return merge_get_results(results)


def query_collection(
    collection_names: list[str],
    queries: list[str],
    embedding_function,
    k: int,
    user: UserModel = None,
) -> dict:
    results = []
    error = False

    def process_query_collection(collection_name, query_embedding):
        try:
            if collection_name:
<<<<<<< HEAD
                try:
                    result = query_doc(
                        collection_name=collection_name,
                        k=k,
                        query_embedding=query_embedding,
                        user=user,
                    )
                    if result is not None:
                        results.append(result.model_dump())
                except Exception as e:
                    log.exception(f"Error when querying the collection: {e}")
            else:
                pass
=======
                result = query_doc(
                    collection_name=collection_name,
                    k=k,
                    query_embedding=query_embedding,
                )
                if result is not None:
                    return result.model_dump(), None
            return None, None
        except Exception as e:
            log.exception(f"Error when querying the collection: {e}")
            return None, e

    # Generate all query embeddings (in one call)
    query_embeddings = embedding_function(queries, prefix=RAG_EMBEDDING_QUERY_PREFIX)
    log.debug(
        f"query_collection: processing {len(queries)} queries across {len(collection_names)} collections"
    )

    with ThreadPoolExecutor() as executor:
        future_results = []
        for query_embedding in query_embeddings:
            for collection_name in collection_names:
                result = executor.submit(
                    process_query_collection, collection_name, query_embedding
                )
                future_results.append(result)
        task_results = [future.result() for future in future_results]

    for result, err in task_results:
        if err is not None:
            error = True
        elif result is not None:
            results.append(result)

    if error and not results:
        log.warning("All collection queries failed. No results returned.")
>>>>>>> a3bb7df6

    return merge_and_sort_query_results(results, k=k)


def query_collection_with_hybrid_search(
    collection_names: list[str],
    queries: list[str],
    embedding_function,
    k: int,
    reranking_function,
    k_reranker: int,
    r: float,
    user: UserModel = None,
) -> dict:
    results = []
    error = False
    # Fetch collection data once per collection sequentially
    # Avoid fetching the same data multiple times later
    collection_results = {}
    for collection_name in collection_names:
        try:
            log.debug(
                f"query_collection_with_hybrid_search:VECTOR_DB_CLIENT.get:collection {collection_name}"
            )
            collection_results[collection_name] = VECTOR_DB_CLIENT.get(
                collection_name=collection_name,
                user=user,
            )
        except Exception as e:
            log.exception(f"Failed to fetch collection {collection_name}: {e}")
            collection_results[collection_name] = None

    log.info(
        f"Starting hybrid search for {len(queries)} queries in {len(collection_names)} collections..."
    )

    def process_query(collection_name, query):
        try:
            result = query_doc_with_hybrid_search(
                collection_name=collection_name,
                collection_result=collection_results[collection_name],
                query=query,
                embedding_function=embedding_function,
                k=k,
                reranking_function=reranking_function,
                k_reranker=k_reranker,
                r=r,
                user=user,
            )
            return result, None
        except Exception as e:
            log.exception(f"Error when querying the collection with hybrid_search: {e}")
            return None, e

    # Prepare tasks for all collections and queries
    # Avoid running any tasks for collections that failed to fetch data (have assigned None)
    tasks = [
        (cn, q)
        for cn in collection_names
        if collection_results[cn] is not None
        for q in queries
    ]

    with ThreadPoolExecutor() as executor:
        future_results = [executor.submit(process_query, cn, q) for cn, q in tasks]
        task_results = [future.result() for future in future_results]

    for result, err in task_results:
        if err is not None:
            error = True
        elif result is not None:
            results.append(result)

    if error and not results:
        raise Exception(
            "Hybrid search failed for all collections. Using Non-hybrid search as fallback."
        )

    return merge_and_sort_query_results(results, k=k)


def get_embedding_function(
    embedding_engine,
    embedding_model,
    embedding_function,
    url,
    key,
    embedding_batch_size,
):
    if embedding_engine == "":
        return lambda query, prefix=None, user=None: embedding_function.encode(
            query, **({"prompt": prefix} if prefix else {})
        ).tolist()
    elif embedding_engine in ["ollama", "openai"]:
        func = lambda query, prefix=None, user=None: generate_embeddings(
            engine=embedding_engine,
            model=embedding_model,
            text=query,
            prefix=prefix,
            url=url,
            key=key,
            user=user,
        )

        def generate_multiple(query, prefix, user, func):
            if isinstance(query, list):
                embeddings = []
                for i in range(0, len(query), embedding_batch_size):
                    embeddings.extend(
                        func(
                            query[i : i + embedding_batch_size],
                            prefix=prefix,
                            user=user,
                        )
                    )
                return embeddings
            else:
                return func(query, prefix, user)

        return lambda query, prefix=None, user=None: generate_multiple(
            query, prefix, user, func
        )
    else:
        raise ValueError(f"Unknown embedding engine: {embedding_engine}")


def get_sources_from_files(
    request,
    files,
    queries,
    embedding_function,
    k,
    reranking_function,
    k_reranker,
    r,
    hybrid_search,
    full_context=False,
    user: UserModel = None,
):
    log.debug(
        f"files: {files} {queries} {embedding_function} {reranking_function} {full_context}"
    )

    extracted_collections = []
    relevant_contexts = []

    for file in files:
        context = None
        if file.get("docs"):
            # BYPASS_WEB_SEARCH_EMBEDDING_AND_RETRIEVAL
            context = {
                "documents": [[doc.get("content") for doc in file.get("docs")]],
                "metadatas": [[doc.get("metadata") for doc in file.get("docs")]],
            }
        elif file.get("context") == "full":
            # Manual Full Mode Toggle
            context = {
                "documents": [[file.get("file").get("data", {}).get("content")]],
                "metadatas": [[{"file_id": file.get("id"), "name": file.get("name")}]],
            }
        elif (
            file.get("type") != "web_search"
            and request.app.state.config.BYPASS_EMBEDDING_AND_RETRIEVAL
        ):
            # BYPASS_EMBEDDING_AND_RETRIEVAL
            if file.get("type") == "collection":
                file_ids = file.get("data", {}).get("file_ids", [])

                documents = []
                metadatas = []
                for file_id in file_ids:
                    file_object = Files.get_file_by_id(file_id)

                    if file_object:
                        documents.append(file_object.data.get("content", ""))
                        metadatas.append(
                            {
                                "file_id": file_id,
                                "name": file_object.filename,
                                "source": file_object.filename,
                            }
                        )

                context = {
                    "documents": [documents],
                    "metadatas": [metadatas],
                }

            elif file.get("id"):
                file_object = Files.get_file_by_id(file.get("id"))
                if file_object:
                    context = {
                        "documents": [[file_object.data.get("content", "")]],
                        "metadatas": [
                            [
                                {
                                    "file_id": file.get("id"),
                                    "name": file_object.filename,
                                    "source": file_object.filename,
                                }
                            ]
                        ],
                    }
            elif file.get("file").get("data"):
                context = {
                    "documents": [[file.get("file").get("data", {}).get("content")]],
                    "metadatas": [
                        [file.get("file").get("data", {}).get("metadata", {})]
                    ],
                }
        else:
            collection_names = []
            if file.get("type") == "collection":
                if file.get("legacy"):
                    collection_names = file.get("collection_names", [])
                else:
                    collection_names.append(file["id"])
            elif file.get("collection_name"):
                collection_names.append(file["collection_name"])
            elif file.get("id"):
                if file.get("legacy"):
                    collection_names.append(f"{file['id']}")
                else:
                    collection_names.append(f"file-{file['id']}")

            collection_names = set(collection_names).difference(extracted_collections)
            if not collection_names:
                log.debug(f"skipping {file} as it has already been extracted")
                continue

            if full_context:
                try:
                    context = get_all_items_from_collections(collection_names)
                except Exception as e:
                    log.exception(e)

            else:
                try:
                    context = None
                    if file.get("type") == "text":
                        context = file["content"]
                    else:
                        if hybrid_search:
                            try:
                                context = query_collection_with_hybrid_search(
                                    collection_names=collection_names,
                                    queries=queries,
                                    embedding_function=embedding_function,
                                    k=k,
                                    reranking_function=reranking_function,
                                    k_reranker=k_reranker,
                                    r=r,
                                    user=user,
                                )
                            except Exception:
                                log.debug(
                                    "Error when using hybrid search, using"
                                    " non hybrid search as fallback."
                                )

                        if (not hybrid_search) or (context is None):
                            context = query_collection(
                                collection_names=collection_names,
                                queries=queries,
                                embedding_function=embedding_function,
                                k=k,
                                user=user,
                            )
                except Exception as e:
                    log.exception(e)

            extracted_collections.extend(collection_names)

        if context:
            if "data" in file:
                del file["data"]

            relevant_contexts.append({**context, "file": file})

    sources = []
    for context in relevant_contexts:
        try:
            if "documents" in context:
                if "metadatas" in context:
                    source = {
                        "source": context["file"],
                        "document": context["documents"][0],
                        "metadata": context["metadatas"][0],
                    }
                    if "distances" in context and context["distances"]:
                        source["distances"] = context["distances"][0]

                    sources.append(source)
        except Exception as e:
            log.exception(e)

    return sources


def get_model_path(model: str, update_model: bool = False):
    # Construct huggingface_hub kwargs with local_files_only to return the snapshot path
    cache_dir = os.getenv("SENTENCE_TRANSFORMERS_HOME")

    local_files_only = not update_model

    if OFFLINE_MODE:
        local_files_only = True

    snapshot_kwargs = {
        "cache_dir": cache_dir,
        "local_files_only": local_files_only,
    }

    log.debug(f"model: {model}")
    log.debug(f"snapshot_kwargs: {snapshot_kwargs}")

    # Inspiration from upstream sentence_transformers
    if (
        os.path.exists(model)
        or ("\\" in model or model.count("/") > 1)
        and local_files_only
    ):
        # If fully qualified path exists, return input, else set repo_id
        return model
    elif "/" not in model:
        # Set valid repo_id for model short-name
        model = "sentence-transformers" + "/" + model

    snapshot_kwargs["repo_id"] = model

    # Attempt to query the huggingface_hub library to determine the local path and/or to update
    try:
        model_repo_path = snapshot_download(**snapshot_kwargs)
        log.debug(f"model_repo_path: {model_repo_path}")
        return model_repo_path
    except Exception as e:
        log.exception(f"Cannot determine model snapshot path: {e}")
        return model


def generate_openai_batch_embeddings(
    model: str,
    texts: list[str],
    url: str = "https://api.openai.com/v1",
    key: str = "",
    prefix: str = None,
    user: UserModel = None,
) -> Optional[list[list[float]]]:
    try:
        log.debug(
            f"generate_openai_batch_embeddings:model {model} batch size: {len(texts)}"
        )
        json_data = {"input": texts, "model": model}
        if isinstance(RAG_EMBEDDING_PREFIX_FIELD_NAME, str) and isinstance(prefix, str):
            json_data[RAG_EMBEDDING_PREFIX_FIELD_NAME] = prefix

        r = requests.post(
            f"{url}/embeddings",
            headers={
                "Content-Type": "application/json",
                "Authorization": f"Bearer {key}",
                **(
                    {
                        "X-OpenWebUI-User-Name": user.name,
                        "X-OpenWebUI-User-Id": user.id,
                        "X-OpenWebUI-User-Email": user.email,
                        "X-OpenWebUI-User-Role": user.role,
                    }
                    if ENABLE_FORWARD_USER_INFO_HEADERS and user
                    else {}
                ),
            },
            json=json_data,
        )
        r.raise_for_status()
        data = r.json()
        if "data" in data:
            return [elem["embedding"] for elem in data["data"]]
        else:
            raise "Something went wrong :/"
    except Exception as e:
        log.exception(f"Error generating openai batch embeddings: {e}")
        return None


def generate_ollama_batch_embeddings(
    model: str,
    texts: list[str],
    url: str,
    key: str = "",
    prefix: str = None,
    user: UserModel = None,
) -> Optional[list[list[float]]]:
    try:
        log.debug(
            f"generate_ollama_batch_embeddings:model {model} batch size: {len(texts)}"
        )
        json_data = {"input": texts, "model": model}
        if isinstance(RAG_EMBEDDING_PREFIX_FIELD_NAME, str) and isinstance(prefix, str):
            json_data[RAG_EMBEDDING_PREFIX_FIELD_NAME] = prefix

        r = requests.post(
            f"{url}/api/embed",
            headers={
                "Content-Type": "application/json",
                "Authorization": f"Bearer {key}",
                **(
                    {
                        "X-OpenWebUI-User-Name": user.name,
                        "X-OpenWebUI-User-Id": user.id,
                        "X-OpenWebUI-User-Email": user.email,
                        "X-OpenWebUI-User-Role": user.role,
                    }
                    if ENABLE_FORWARD_USER_INFO_HEADERS
                    else {}
                ),
            },
            json=json_data,
        )
        r.raise_for_status()
        data = r.json()

        if "embeddings" in data:
            return data["embeddings"]
        else:
            raise "Something went wrong :/"
    except Exception as e:
        log.exception(f"Error generating ollama batch embeddings: {e}")
        return None


def generate_embeddings(
    engine: str,
    model: str,
    text: Union[str, list[str]],
    prefix: Union[str, None] = None,
    **kwargs,
):
    url = kwargs.get("url", "")
    key = kwargs.get("key", "")
    user = kwargs.get("user")

    if prefix is not None and RAG_EMBEDDING_PREFIX_FIELD_NAME is None:
        if isinstance(text, list):
            text = [f"{prefix}{text_element}" for text_element in text]
        else:
            text = f"{prefix}{text}"

    if engine == "ollama":
        if isinstance(text, list):
            embeddings = generate_ollama_batch_embeddings(
                **{
                    "model": model,
                    "texts": text,
                    "url": url,
                    "key": key,
                    "prefix": prefix,
                    "user": user,
                }
            )
        else:
            embeddings = generate_ollama_batch_embeddings(
                **{
                    "model": model,
                    "texts": [text],
                    "url": url,
                    "key": key,
                    "prefix": prefix,
                    "user": user,
                }
            )
        return embeddings[0] if isinstance(text, str) else embeddings
    elif engine == "openai":
        if isinstance(text, list):
            embeddings = generate_openai_batch_embeddings(
                model, text, url, key, prefix, user
            )
        else:
            embeddings = generate_openai_batch_embeddings(
                model, [text], url, key, prefix, user
            )
        return embeddings[0] if isinstance(text, str) else embeddings


import operator
from typing import Optional, Sequence

from langchain_core.callbacks import Callbacks
from langchain_core.documents import BaseDocumentCompressor, Document


class RerankCompressor(BaseDocumentCompressor):
    embedding_function: Any
    top_n: int
    reranking_function: Any
    r_score: float

    class Config:
        extra = "forbid"
        arbitrary_types_allowed = True

    def compress_documents(
        self,
        documents: Sequence[Document],
        query: str,
        callbacks: Optional[Callbacks] = None,
    ) -> Sequence[Document]:
        reranking = self.reranking_function is not None

        if reranking:
            scores = self.reranking_function.predict(
                [(query, doc.page_content) for doc in documents]
            )
        else:
            from sentence_transformers import util

            query_embedding = self.embedding_function(query, RAG_EMBEDDING_QUERY_PREFIX)
            document_embedding = self.embedding_function(
                [doc.page_content for doc in documents], RAG_EMBEDDING_CONTENT_PREFIX
            )
            scores = util.cos_sim(query_embedding, document_embedding)[0]

        docs_with_scores = list(zip(documents, scores.tolist()))
        if self.r_score:
            docs_with_scores = [
                (d, s) for d, s in docs_with_scores if s >= self.r_score
            ]

        result = sorted(docs_with_scores, key=operator.itemgetter(1), reverse=True)
        final_results = []
        for doc, doc_score in result[: self.top_n]:
            metadata = doc.metadata
            metadata["score"] = doc_score
            doc = Document(
                page_content=doc.page_content,
                metadata=metadata,
            )
            final_results.append(doc)
        return final_results<|MERGE_RESOLUTION|>--- conflicted
+++ resolved
@@ -272,25 +272,11 @@
     def process_query_collection(collection_name, query_embedding):
         try:
             if collection_name:
-<<<<<<< HEAD
-                try:
-                    result = query_doc(
-                        collection_name=collection_name,
-                        k=k,
-                        query_embedding=query_embedding,
-                        user=user,
-                    )
-                    if result is not None:
-                        results.append(result.model_dump())
-                except Exception as e:
-                    log.exception(f"Error when querying the collection: {e}")
-            else:
-                pass
-=======
                 result = query_doc(
                     collection_name=collection_name,
                     k=k,
                     query_embedding=query_embedding,
+                    user=user,
                 )
                 if result is not None:
                     return result.model_dump(), None
@@ -323,7 +309,6 @@
 
     if error and not results:
         log.warning("All collection queries failed. No results returned.")
->>>>>>> a3bb7df6
 
     return merge_and_sort_query_results(results, k=k)
 

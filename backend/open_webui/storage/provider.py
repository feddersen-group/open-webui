import os
import shutil
import json
import logging
from abc import ABC, abstractmethod
from typing import BinaryIO, Tuple, Dict

import boto3
from botocore.config import Config
from botocore.exceptions import ClientError
from open_webui.config import (
    S3_ACCESS_KEY_ID,
    S3_BUCKET_NAME,
    S3_ENDPOINT_URL,
    S3_KEY_PREFIX,
    S3_REGION_NAME,
    S3_SECRET_ACCESS_KEY,
    S3_USE_ACCELERATE_ENDPOINT,
    S3_ADDRESSING_STYLE,
    S3_ENABLE_TAGGING,
    GCS_BUCKET_NAME,
    GOOGLE_APPLICATION_CREDENTIALS_JSON,
    AZURE_STORAGE_ENDPOINT,
    AZURE_STORAGE_CONTAINER_NAME,
    AZURE_STORAGE_KEY,
    STORAGE_PROVIDER,
    UPLOAD_DIR,
)
from google.cloud import storage
from google.cloud.exceptions import GoogleCloudError, NotFound
from open_webui.constants import ERROR_MESSAGES
from azure.identity import DefaultAzureCredential
from azure.storage.blob import BlobServiceClient
from azure.core.exceptions import ResourceNotFoundError
from open_webui.env import SRC_LOG_LEVELS


log = logging.getLogger(__name__)
log.setLevel(SRC_LOG_LEVELS["MAIN"])


class StorageProvider(ABC):
    @abstractmethod
    def get_file(self, file_path: str) -> str:
        pass

    @abstractmethod
    def upload_file(
        self, file: BinaryIO, filename: str, tags: Dict[str, str]
    ) -> Tuple[bytes, str]:
        pass

    @abstractmethod
    def delete_all_files(self) -> None:
        pass

    @abstractmethod
    def delete_file(self, file_path: str) -> None:
        pass


class LocalStorageProvider(StorageProvider):
    @staticmethod
    def upload_file(
        file: BinaryIO, filename: str, tags: Dict[str, str]
    ) -> Tuple[bytes, str]:
        contents = file.read()
        if not contents:
            raise ValueError(ERROR_MESSAGES.EMPTY_CONTENT)
        file_path = f"{UPLOAD_DIR}/{filename}"
        with open(file_path, "wb") as f:
            f.write(contents)
        return contents, file_path

    @staticmethod
    def get_file(file_path: str) -> str:
        """Handles downloading of the file from local storage."""
        return file_path

    @staticmethod
    def delete_file(file_path: str) -> None:
        """Handles deletion of the file from local storage."""
        filename = file_path.split("/")[-1]
        file_path = f"{UPLOAD_DIR}/{filename}"
        if os.path.isfile(file_path):
            os.remove(file_path)
        else:
            log.warning(f"File {file_path} not found in local storage.")

    @staticmethod
    def delete_all_files() -> None:
        """Handles deletion of all files from local storage."""
        if os.path.exists(UPLOAD_DIR):
            for filename in os.listdir(UPLOAD_DIR):
                file_path = os.path.join(UPLOAD_DIR, filename)
                try:
                    if os.path.isfile(file_path) or os.path.islink(file_path):
                        os.unlink(file_path)  # Remove the file or link
                    elif os.path.isdir(file_path):
                        shutil.rmtree(file_path)  # Remove the directory
                except Exception as e:
                    log.exception(f"Failed to delete {file_path}. Reason: {e}")
        else:
            log.warning(f"Directory {UPLOAD_DIR} not found in local storage.")


class S3StorageProvider(StorageProvider):
    def __init__(self):
        config = Config(
            s3={
                "use_accelerate_endpoint": S3_USE_ACCELERATE_ENDPOINT,
                "addressing_style": S3_ADDRESSING_STYLE,
            },
        )

        # If access key and secret are provided, use them for authentication
        if S3_ACCESS_KEY_ID and S3_SECRET_ACCESS_KEY:
            self.s3_client = boto3.client(
                "s3",
                region_name=S3_REGION_NAME,
                endpoint_url=S3_ENDPOINT_URL,
                aws_access_key_id=S3_ACCESS_KEY_ID,
                aws_secret_access_key=S3_SECRET_ACCESS_KEY,
                config=config,
            )
        else:
            # If no explicit credentials are provided, fall back to default AWS credentials
            # This supports workload identity (IAM roles for EC2, EKS, etc.)
            self.s3_client = boto3.client(
                "s3",
                region_name=S3_REGION_NAME,
                endpoint_url=S3_ENDPOINT_URL,
                config=config,
            )

        self.bucket_name = S3_BUCKET_NAME
        self.key_prefix = S3_KEY_PREFIX if S3_KEY_PREFIX else ""

    def upload_file(
        self, file: BinaryIO, filename: str, tags: Dict[str, str]
    ) -> Tuple[bytes, str]:
        """Handles uploading of the file to S3 storage."""
        _, file_path = LocalStorageProvider.upload_file(file, filename, tags)
<<<<<<< HEAD
        tagging = {"TagSet": [{"Key": k, "Value": v} for k, v in tags.items()]}
=======
        s3_key = os.path.join(self.key_prefix, filename)
>>>>>>> 4ce1e887
        try:
            self.s3_client.upload_file(file_path, self.bucket_name, s3_key)
<<<<<<< HEAD
            self.s3_client.put_object_tagging(
                Bucket=self.bucket_name,
                Key=s3_key,
                Tagging=tagging,
            )
=======
            if S3_ENABLE_TAGGING and tags:
                tagging = {"TagSet": [{"Key": k, "Value": v} for k, v in tags.items()]}
                self.s3_client.put_object_tagging(
                    Bucket=self.bucket_name,
                    Key=s3_key,
                    Tagging=tagging,
                )
>>>>>>> 4ce1e887
            return (
                open(file_path, "rb").read(),
                f"s3://{self.bucket_name}/{s3_key}",
            )
        except ClientError as e:
            raise RuntimeError(f"Error uploading file to S3: {e}")

    def get_file(self, file_path: str) -> str:
        """Handles downloading of the file from S3 storage."""
        try:
            s3_key = self._extract_s3_key(file_path)
            local_file_path = self._get_local_file_path(s3_key)
            self.s3_client.download_file(self.bucket_name, s3_key, local_file_path)
            return local_file_path
        except ClientError as e:
            raise RuntimeError(f"Error downloading file from S3: {e}")

    def delete_file(self, file_path: str) -> None:
        """Handles deletion of the file from S3 storage."""
        try:
            s3_key = self._extract_s3_key(file_path)
            self.s3_client.delete_object(Bucket=self.bucket_name, Key=s3_key)
        except ClientError as e:
            raise RuntimeError(f"Error deleting file from S3: {e}")

        # Always delete from local storage
        LocalStorageProvider.delete_file(file_path)

    def delete_all_files(self) -> None:
        """Handles deletion of all files from S3 storage."""
        try:
            response = self.s3_client.list_objects_v2(Bucket=self.bucket_name)
            if "Contents" in response:
                for content in response["Contents"]:
                    # Skip objects that were not uploaded from open-webui in the first place
                    if not content["Key"].startswith(self.key_prefix):
                        continue

                    self.s3_client.delete_object(
                        Bucket=self.bucket_name, Key=content["Key"]
                    )
        except ClientError as e:
            raise RuntimeError(f"Error deleting all files from S3: {e}")

        # Always delete from local storage
        LocalStorageProvider.delete_all_files()

    # The s3 key is the name assigned to an object. It excludes the bucket name, but includes the internal path and the file name.
    def _extract_s3_key(self, full_file_path: str) -> str:
        return "/".join(full_file_path.split("//")[1].split("/")[1:])

    def _get_local_file_path(self, s3_key: str) -> str:
        return f"{UPLOAD_DIR}/{s3_key.split('/')[-1]}"


class GCSStorageProvider(StorageProvider):
    def __init__(self):
        self.bucket_name = GCS_BUCKET_NAME

        if GOOGLE_APPLICATION_CREDENTIALS_JSON:
            self.gcs_client = storage.Client.from_service_account_info(
                info=json.loads(GOOGLE_APPLICATION_CREDENTIALS_JSON)
            )
        else:
            # if no credentials json is provided, credentials will be picked up from the environment
            # if running on local environment, credentials would be user credentials
            # if running on a Compute Engine instance, credentials would be from Google Metadata server
            self.gcs_client = storage.Client()
        self.bucket = self.gcs_client.bucket(GCS_BUCKET_NAME)

    def upload_file(
        self, file: BinaryIO, filename: str, tags: Dict[str, str]
    ) -> Tuple[bytes, str]:
        """Handles uploading of the file to GCS storage."""
        contents, file_path = LocalStorageProvider.upload_file(file, filename, tags)
        try:
            blob = self.bucket.blob(filename)
            blob.upload_from_filename(file_path)
            return contents, "gs://" + self.bucket_name + "/" + filename
        except GoogleCloudError as e:
            raise RuntimeError(f"Error uploading file to GCS: {e}")

    def get_file(self, file_path: str) -> str:
        """Handles downloading of the file from GCS storage."""
        try:
            filename = file_path.removeprefix("gs://").split("/")[1]
            local_file_path = f"{UPLOAD_DIR}/{filename}"
            blob = self.bucket.get_blob(filename)
            blob.download_to_filename(local_file_path)

            return local_file_path
        except NotFound as e:
            raise RuntimeError(f"Error downloading file from GCS: {e}")

    def delete_file(self, file_path: str) -> None:
        """Handles deletion of the file from GCS storage."""
        try:
            filename = file_path.removeprefix("gs://").split("/")[1]
            blob = self.bucket.get_blob(filename)
            blob.delete()
        except NotFound as e:
            raise RuntimeError(f"Error deleting file from GCS: {e}")

        # Always delete from local storage
        LocalStorageProvider.delete_file(file_path)

    def delete_all_files(self) -> None:
        """Handles deletion of all files from GCS storage."""
        try:
            blobs = self.bucket.list_blobs()

            for blob in blobs:
                blob.delete()

        except NotFound as e:
            raise RuntimeError(f"Error deleting all files from GCS: {e}")

        # Always delete from local storage
        LocalStorageProvider.delete_all_files()


class AzureStorageProvider(StorageProvider):
    def __init__(self):
        self.endpoint = AZURE_STORAGE_ENDPOINT
        self.container_name = AZURE_STORAGE_CONTAINER_NAME
        storage_key = AZURE_STORAGE_KEY

        if storage_key:
            # Configure using the Azure Storage Account Endpoint and Key
            self.blob_service_client = BlobServiceClient(
                account_url=self.endpoint, credential=storage_key
            )
        else:
            # Configure using the Azure Storage Account Endpoint and DefaultAzureCredential
            # If the key is not configured, then the DefaultAzureCredential will be used to support Managed Identity authentication
            self.blob_service_client = BlobServiceClient(
                account_url=self.endpoint, credential=DefaultAzureCredential()
            )
        self.container_client = self.blob_service_client.get_container_client(
            self.container_name
        )

    def upload_file(
        self, file: BinaryIO, filename: str, tags: Dict[str, str]
    ) -> Tuple[bytes, str]:
        """Handles uploading of the file to Azure Blob Storage."""
        contents, file_path = LocalStorageProvider.upload_file(file, filename, tags)
        try:
            blob_client = self.container_client.get_blob_client(filename)
            blob_client.upload_blob(contents, overwrite=True)
            return contents, f"{self.endpoint}/{self.container_name}/{filename}"
        except Exception as e:
            raise RuntimeError(f"Error uploading file to Azure Blob Storage: {e}")

    def get_file(self, file_path: str) -> str:
        """Handles downloading of the file from Azure Blob Storage."""
        try:
            filename = file_path.split("/")[-1]
            local_file_path = f"{UPLOAD_DIR}/{filename}"
            blob_client = self.container_client.get_blob_client(filename)
            with open(local_file_path, "wb") as download_file:
                download_file.write(blob_client.download_blob().readall())
            return local_file_path
        except ResourceNotFoundError as e:
            raise RuntimeError(f"Error downloading file from Azure Blob Storage: {e}")

    def delete_file(self, file_path: str) -> None:
        """Handles deletion of the file from Azure Blob Storage."""
        try:
            filename = file_path.split("/")[-1]
            blob_client = self.container_client.get_blob_client(filename)
            blob_client.delete_blob()
        except ResourceNotFoundError as e:
            raise RuntimeError(f"Error deleting file from Azure Blob Storage: {e}")

        # Always delete from local storage
        LocalStorageProvider.delete_file(file_path)

    def delete_all_files(self) -> None:
        """Handles deletion of all files from Azure Blob Storage."""
        try:
            blobs = self.container_client.list_blobs()
            for blob in blobs:
                self.container_client.delete_blob(blob.name)
        except Exception as e:
            raise RuntimeError(f"Error deleting all files from Azure Blob Storage: {e}")

        # Always delete from local storage
        LocalStorageProvider.delete_all_files()


def get_storage_provider(storage_provider: str):
    if storage_provider == "local":
        Storage = LocalStorageProvider()
    elif storage_provider == "s3":
        Storage = S3StorageProvider()
    elif storage_provider == "gcs":
        Storage = GCSStorageProvider()
    elif storage_provider == "azure":
        Storage = AzureStorageProvider()
    else:
        raise RuntimeError(f"Unsupported storage provider: {storage_provider}")
    return Storage


Storage = get_storage_provider(STORAGE_PROVIDER)<|MERGE_RESOLUTION|>--- conflicted
+++ resolved
@@ -141,20 +141,9 @@
     ) -> Tuple[bytes, str]:
         """Handles uploading of the file to S3 storage."""
         _, file_path = LocalStorageProvider.upload_file(file, filename, tags)
-<<<<<<< HEAD
-        tagging = {"TagSet": [{"Key": k, "Value": v} for k, v in tags.items()]}
-=======
         s3_key = os.path.join(self.key_prefix, filename)
->>>>>>> 4ce1e887
         try:
             self.s3_client.upload_file(file_path, self.bucket_name, s3_key)
-<<<<<<< HEAD
-            self.s3_client.put_object_tagging(
-                Bucket=self.bucket_name,
-                Key=s3_key,
-                Tagging=tagging,
-            )
-=======
             if S3_ENABLE_TAGGING and tags:
                 tagging = {"TagSet": [{"Key": k, "Value": v} for k, v in tags.items()]}
                 self.s3_client.put_object_tagging(
@@ -162,7 +151,6 @@
                     Key=s3_key,
                     Tagging=tagging,
                 )
->>>>>>> 4ce1e887
             return (
                 open(file_path, "rb").read(),
                 f"s3://{self.bucket_name}/{s3_key}",

import asyncio
import inspect
import json
import logging
import mimetypes
import os
import shutil
import sys
import time
import random

from contextlib import asynccontextmanager
from urllib.parse import urlencode, parse_qs, urlparse
from pydantic import BaseModel
from sqlalchemy import text

from typing import Optional
from aiocache import cached
import aiohttp
import anyio.to_thread
import requests


from fastapi import (
    Depends,
    FastAPI,
    File,
    Form,
    HTTPException,
    Request,
    UploadFile,
    status,
    applications,
    BackgroundTasks,
)

from fastapi.openapi.docs import get_swagger_ui_html

from fastapi.middleware.cors import CORSMiddleware
from fastapi.responses import JSONResponse, RedirectResponse
from fastapi.staticfiles import StaticFiles

from starlette.exceptions import HTTPException as StarletteHTTPException
from starlette.middleware.base import BaseHTTPMiddleware
from starlette.middleware.sessions import SessionMiddleware
from starlette.responses import Response, StreamingResponse


from open_webui.utils import logger
from open_webui.utils.audit import AuditLevel, AuditLoggingMiddleware
from open_webui.utils.logger import start_logger
from open_webui.socket.main import (
    app as socket_app,
    periodic_usage_pool_cleanup,
)
from open_webui.routers import (
    audio,
    images,
    ollama,
    openai,
    retrieval,
    pipelines,
    tasks,
    auths,
    channels,
    chats,
    notes,
    folders,
    configs,
    groups,
    files,
    functions,
    memories,
    models,
    knowledge,
    prompts,
    evaluations,
    tools,
    users,
    utils,
)

from open_webui.routers.retrieval import (
    get_embedding_function,
    get_ef,
    get_rf,
)

from open_webui.internal.db import Session, engine

from open_webui.models.functions import Functions
from open_webui.models.models import Models
from open_webui.models.users import UserModel, Users
from open_webui.models.chats import Chats

from open_webui.config import (
    LICENSE_KEY,
    # Ollama
    ENABLE_OLLAMA_API,
    OLLAMA_BASE_URLS,
    OLLAMA_API_CONFIGS,
    # OpenAI
    ENABLE_OPENAI_API,
    ONEDRIVE_CLIENT_ID,
    ONEDRIVE_SHAREPOINT_URL,
<<<<<<< HEAD
=======
    ONEDRIVE_SHAREPOINT_TENANT_ID,
>>>>>>> 4ce1e887
    OPENAI_API_BASE_URLS,
    OPENAI_API_KEYS,
    OPENAI_API_CONFIGS,
    # Direct Connections
    ENABLE_DIRECT_CONNECTIONS,
    # Thread pool size for FastAPI/AnyIO
    THREAD_POOL_SIZE,
    # Tool Server Configs
    TOOL_SERVER_CONNECTIONS,
    # Code Execution
    ENABLE_CODE_EXECUTION,
    CODE_EXECUTION_ENGINE,
    CODE_EXECUTION_JUPYTER_URL,
    CODE_EXECUTION_JUPYTER_AUTH,
    CODE_EXECUTION_JUPYTER_AUTH_TOKEN,
    CODE_EXECUTION_JUPYTER_AUTH_PASSWORD,
    CODE_EXECUTION_JUPYTER_TIMEOUT,
    ENABLE_CODE_INTERPRETER,
    CODE_INTERPRETER_ENGINE,
    CODE_INTERPRETER_PROMPT_TEMPLATE,
    CODE_INTERPRETER_JUPYTER_URL,
    CODE_INTERPRETER_JUPYTER_AUTH,
    CODE_INTERPRETER_JUPYTER_AUTH_TOKEN,
    CODE_INTERPRETER_JUPYTER_AUTH_PASSWORD,
    CODE_INTERPRETER_JUPYTER_TIMEOUT,
    # Image
    AUTOMATIC1111_API_AUTH,
    AUTOMATIC1111_BASE_URL,
    AUTOMATIC1111_CFG_SCALE,
    AUTOMATIC1111_SAMPLER,
    AUTOMATIC1111_SCHEDULER,
    COMFYUI_BASE_URL,
    COMFYUI_API_KEY,
    COMFYUI_WORKFLOW,
    COMFYUI_WORKFLOW_NODES,
    ENABLE_IMAGE_GENERATION,
    ENABLE_IMAGE_PROMPT_GENERATION,
    IMAGE_GENERATION_ENGINE,
    IMAGE_GENERATION_MODEL,
    IMAGE_SIZE,
    IMAGE_STEPS,
    IMAGES_OPENAI_API_BASE_URL,
    IMAGES_OPENAI_API_KEY,
    IMAGES_GEMINI_API_BASE_URL,
    IMAGES_GEMINI_API_KEY,
    # Audio
    AUDIO_STT_ENGINE,
    AUDIO_STT_MODEL,
    AUDIO_STT_OPENAI_API_BASE_URL,
    AUDIO_STT_OPENAI_API_KEY,
    AUDIO_STT_AZURE_API_KEY,
    AUDIO_STT_AZURE_REGION,
    AUDIO_STT_AZURE_LOCALES,
    AUDIO_STT_AZURE_BASE_URL,
    AUDIO_STT_AZURE_MAX_SPEAKERS,
    AUDIO_TTS_API_KEY,
    AUDIO_TTS_ENGINE,
    AUDIO_TTS_MODEL,
    AUDIO_TTS_OPENAI_API_BASE_URL,
    AUDIO_TTS_OPENAI_API_KEY,
    AUDIO_TTS_SPLIT_ON,
    AUDIO_TTS_VOICE,
    AUDIO_TTS_AZURE_SPEECH_REGION,
    AUDIO_TTS_AZURE_SPEECH_BASE_URL,
    AUDIO_TTS_AZURE_SPEECH_OUTPUT_FORMAT,
    PLAYWRIGHT_WS_URL,
    PLAYWRIGHT_TIMEOUT,
    FIRECRAWL_API_BASE_URL,
    FIRECRAWL_API_KEY,
    WEB_LOADER_ENGINE,
    WHISPER_MODEL,
    WHISPER_VAD_FILTER,
    WHISPER_LANGUAGE,
    DEEPGRAM_API_KEY,
    WHISPER_MODEL_AUTO_UPDATE,
    WHISPER_MODEL_DIR,
    # Retrieval
    RAG_TEMPLATE,
    DEFAULT_RAG_TEMPLATE,
    RAG_FULL_CONTEXT,
    BYPASS_EMBEDDING_AND_RETRIEVAL,
    RAG_EMBEDDING_MODEL,
    RAG_EMBEDDING_MODEL_AUTO_UPDATE,
    RAG_EMBEDDING_MODEL_TRUST_REMOTE_CODE,
    RAG_RERANKING_ENGINE,
    RAG_RERANKING_MODEL,
    RAG_EXTERNAL_RERANKER_URL,
    RAG_EXTERNAL_RERANKER_API_KEY,
    RAG_RERANKING_MODEL_AUTO_UPDATE,
    RAG_RERANKING_MODEL_TRUST_REMOTE_CODE,
    RAG_EMBEDDING_ENGINE,
    RAG_EMBEDDING_BATCH_SIZE,
    RAG_RELEVANCE_THRESHOLD,
    RAG_FILE_MAX_COUNT,
    RAG_FILE_MAX_SIZE,
    RAG_OPENAI_API_BASE_URL,
    RAG_OPENAI_API_KEY,
    RAG_OLLAMA_BASE_URL,
    RAG_OLLAMA_API_KEY,
    CHUNK_OVERLAP,
    CHUNK_SIZE,
    CONTENT_EXTRACTION_ENGINE,
    TIKA_SERVER_URL,
    DOCLING_SERVER_URL,
    DOCLING_OCR_ENGINE,
    DOCLING_OCR_LANG,
    DOCUMENT_INTELLIGENCE_ENDPOINT,
    DOCUMENT_INTELLIGENCE_KEY,
    MISTRAL_OCR_API_KEY,
    RAG_TOP_K,
    RAG_TOP_K_RERANKER,
    RAG_TEXT_SPLITTER,
    TIKTOKEN_ENCODING_NAME,
    PDF_EXTRACT_IMAGES,
    YOUTUBE_LOADER_LANGUAGE,
    YOUTUBE_LOADER_PROXY_URL,
    # Retrieval (Web Search)
    ENABLE_WEB_SEARCH,
    WEB_SEARCH_ENGINE,
    BYPASS_WEB_SEARCH_EMBEDDING_AND_RETRIEVAL,
    WEB_SEARCH_RESULT_COUNT,
    WEB_SEARCH_CONCURRENT_REQUESTS,
    WEB_SEARCH_TRUST_ENV,
    WEB_SEARCH_DOMAIN_FILTER_LIST,
    JINA_API_KEY,
    SEARCHAPI_API_KEY,
    SEARCHAPI_ENGINE,
    SERPAPI_API_KEY,
    SERPAPI_ENGINE,
    SEARXNG_QUERY_URL,
    YACY_QUERY_URL,
    YACY_USERNAME,
    YACY_PASSWORD,
    SERPER_API_KEY,
    SERPLY_API_KEY,
    SERPSTACK_API_KEY,
    SERPSTACK_HTTPS,
    TAVILY_API_KEY,
    TAVILY_EXTRACT_DEPTH,
    BING_SEARCH_V7_ENDPOINT,
    BING_SEARCH_V7_SUBSCRIPTION_KEY,
    BRAVE_SEARCH_API_KEY,
    EXA_API_KEY,
    PERPLEXITY_API_KEY,
    SOUGOU_API_SID,
    SOUGOU_API_SK,
    KAGI_SEARCH_API_KEY,
    MOJEEK_SEARCH_API_KEY,
    BOCHA_SEARCH_API_KEY,
    GOOGLE_PSE_API_KEY,
    GOOGLE_PSE_ENGINE_ID,
    GOOGLE_DRIVE_CLIENT_ID,
    GOOGLE_DRIVE_API_KEY,
    ONEDRIVE_CLIENT_ID,
    ONEDRIVE_SHAREPOINT_URL,
<<<<<<< HEAD
=======
    ONEDRIVE_SHAREPOINT_TENANT_ID,
>>>>>>> 4ce1e887
    ENABLE_RAG_HYBRID_SEARCH,
    ENABLE_RAG_LOCAL_WEB_FETCH,
    ENABLE_WEB_LOADER_SSL_VERIFICATION,
    ENABLE_GOOGLE_DRIVE_INTEGRATION,
    ENABLE_ONEDRIVE_INTEGRATION,
    UPLOAD_DIR,
    EXTERNAL_WEB_SEARCH_URL,
    EXTERNAL_WEB_SEARCH_API_KEY,
    EXTERNAL_WEB_LOADER_URL,
    EXTERNAL_WEB_LOADER_API_KEY,
    # WebUI
    WEBUI_AUTH,
    WEBUI_NAME,
    WEBUI_BANNERS,
    WEBHOOK_URL,
    ADMIN_EMAIL,
    SHOW_ADMIN_DETAILS,
    JWT_EXPIRES_IN,
    ENABLE_SIGNUP,
    ENABLE_LOGIN_FORM,
    ENABLE_API_KEY,
    ENABLE_API_KEY_ENDPOINT_RESTRICTIONS,
    API_KEY_ALLOWED_ENDPOINTS,
    ENABLE_CHANNELS,
    ENABLE_NOTES,
    ENABLE_COMMUNITY_SHARING,
    ENABLE_MESSAGE_RATING,
    ENABLE_USER_WEBHOOKS,
    ENABLE_EVALUATION_ARENA_MODELS,
    USER_PERMISSIONS,
    DEFAULT_USER_ROLE,
    DEFAULT_PROMPT_SUGGESTIONS,
    DEFAULT_MODELS,
    DEFAULT_ARENA_MODEL,
    MODEL_ORDER_LIST,
    EVALUATION_ARENA_MODELS,
    # WebUI (OAuth)
    ENABLE_OAUTH_ROLE_MANAGEMENT,
    OAUTH_ROLES_CLAIM,
    OAUTH_EMAIL_CLAIM,
    OAUTH_PICTURE_CLAIM,
    OAUTH_USERNAME_CLAIM,
    OAUTH_ALLOWED_ROLES,
    OAUTH_ADMIN_ROLES,
    # WebUI (LDAP)
    ENABLE_LDAP,
    LDAP_SERVER_LABEL,
    LDAP_SERVER_HOST,
    LDAP_SERVER_PORT,
    LDAP_ATTRIBUTE_FOR_MAIL,
    LDAP_ATTRIBUTE_FOR_USERNAME,
    LDAP_SEARCH_FILTERS,
    LDAP_SEARCH_BASE,
    LDAP_APP_DN,
    LDAP_APP_PASSWORD,
    LDAP_USE_TLS,
    LDAP_CA_CERT_FILE,
    LDAP_CIPHERS,
    # Misc
    ENV,
    CACHE_DIR,
    STATIC_DIR,
    FRONTEND_BUILD_DIR,
    CORS_ALLOW_ORIGIN,
    DEFAULT_LOCALE,
    OAUTH_PROVIDERS,
    WEBUI_URL,
    # Admin
    ENABLE_ADMIN_CHAT_ACCESS,
    ENABLE_ADMIN_EXPORT,
    # Tasks
    TASK_MODEL,
    TASK_MODEL_EXTERNAL,
    ENABLE_TAGS_GENERATION,
    ENABLE_TITLE_GENERATION,
    ENABLE_SEARCH_QUERY_GENERATION,
    ENABLE_RETRIEVAL_QUERY_GENERATION,
    ENABLE_AUTOCOMPLETE_GENERATION,
    TITLE_GENERATION_PROMPT_TEMPLATE,
    TAGS_GENERATION_PROMPT_TEMPLATE,
    IMAGE_PROMPT_GENERATION_PROMPT_TEMPLATE,
    TOOLS_FUNCTION_CALLING_PROMPT_TEMPLATE,
    QUERY_GENERATION_PROMPT_TEMPLATE,
    AUTOCOMPLETE_GENERATION_PROMPT_TEMPLATE,
    AUTOCOMPLETE_GENERATION_INPUT_MAX_LENGTH,
    AppConfig,
    reset_config,
)
from open_webui.env import (
    AUDIT_EXCLUDED_PATHS,
    AUDIT_LOG_LEVEL,
    CHANGELOG,
    REDIS_URL,
    REDIS_SENTINEL_HOSTS,
    REDIS_SENTINEL_PORT,
    GLOBAL_LOG_LEVEL,
    MAX_BODY_LOG_SIZE,
    SAFE_MODE,
    SRC_LOG_LEVELS,
    VERSION,
    WEBUI_BUILD_HASH,
    WEBUI_SECRET_KEY,
    WEBUI_SESSION_COOKIE_SAME_SITE,
    WEBUI_SESSION_COOKIE_SECURE,
    WEBUI_AUTH_TRUSTED_EMAIL_HEADER,
    WEBUI_AUTH_TRUSTED_NAME_HEADER,
    WEBUI_AUTH_SIGNOUT_REDIRECT_URL,
    ENABLE_WEBSOCKET_SUPPORT,
    BYPASS_MODEL_ACCESS_CONTROL,
    RESET_CONFIG_ON_START,
    OFFLINE_MODE,
    ENABLE_OTEL,
    EXTERNAL_PWA_MANIFEST_URL,
)


from open_webui.utils.models import (
    get_all_models,
    get_all_base_models,
    check_model_access,
)
from open_webui.utils.chat import (
    generate_chat_completion as chat_completion_handler,
    chat_completed as chat_completed_handler,
    chat_action as chat_action_handler,
)
from open_webui.utils.middleware import process_chat_payload, process_chat_response
from open_webui.utils.access_control import has_access

from open_webui.utils.auth import (
    get_license_data,
    get_http_authorization_cred,
    decode_token,
    get_admin_user,
    get_verified_user,
)
from open_webui.utils.plugin import install_tool_and_function_dependencies
from open_webui.utils.oauth import OAuthManager
from open_webui.utils.security_headers import SecurityHeadersMiddleware

from open_webui.tasks import (
    list_task_ids_by_chat_id,
    stop_task,
    list_tasks,
)  # Import from tasks.py

from open_webui.utils.redis import get_sentinels_from_env


if SAFE_MODE:
    print("SAFE MODE ENABLED")
    Functions.deactivate_all_functions()

logging.basicConfig(stream=sys.stdout, level=GLOBAL_LOG_LEVEL)
log = logging.getLogger(__name__)
log.setLevel(SRC_LOG_LEVELS["MAIN"])


class SPAStaticFiles(StaticFiles):
    async def get_response(self, path: str, scope):
        try:
            return await super().get_response(path, scope)
        except (HTTPException, StarletteHTTPException) as ex:
            if ex.status_code == 404:
                if path.endswith(".js"):
                    # Return 404 for javascript files
                    raise ex
                else:
                    return await super().get_response("index.html", scope)
            else:
                raise ex


print(
    rf"""
 ██████╗ ██████╗ ███████╗███╗   ██╗    ██╗    ██╗███████╗██████╗ ██╗   ██╗██╗
██╔═══██╗██╔══██╗██╔════╝████╗  ██║    ██║    ██║██╔════╝██╔══██╗██║   ██║██║
██║   ██║██████╔╝█████╗  ██╔██╗ ██║    ██║ █╗ ██║█████╗  ██████╔╝██║   ██║██║
██║   ██║██╔═══╝ ██╔══╝  ██║╚██╗██║    ██║███╗██║██╔══╝  ██╔══██╗██║   ██║██║
╚██████╔╝██║     ███████╗██║ ╚████║    ╚███╔███╔╝███████╗██████╔╝╚██████╔╝██║
 ╚═════╝ ╚═╝     ╚══════╝╚═╝  ╚═══╝     ╚══╝╚══╝ ╚══════╝╚═════╝  ╚═════╝ ╚═╝


v{VERSION} - building the best AI user interface.
{f"Commit: {WEBUI_BUILD_HASH}" if WEBUI_BUILD_HASH != "dev-build" else ""}
https://github.com/open-webui/open-webui
"""
)


@asynccontextmanager
async def lifespan(app: FastAPI):
    start_logger()
    if RESET_CONFIG_ON_START:
        reset_config()

    if LICENSE_KEY:
        get_license_data(app, LICENSE_KEY)

    # This should be blocking (sync) so functions are not deactivated on first /get_models calls
    # when the first user lands on the / route.
    log.info("Installing external dependencies of functions and tools...")
    install_tool_and_function_dependencies()

<<<<<<< HEAD
    pool_size = THREAD_POOL_SIZE
    if pool_size and pool_size > 0:
        limiter = anyio.to_thread.current_default_thread_limiter()
        limiter.total_tokens = pool_size
=======
    if THREAD_POOL_SIZE and THREAD_POOL_SIZE > 0:
        limiter = anyio.to_thread.current_default_thread_limiter()
        limiter.total_tokens = THREAD_POOL_SIZE
>>>>>>> 4ce1e887

    asyncio.create_task(periodic_usage_pool_cleanup())

    yield


app = FastAPI(
    title="Open WebUI",
    docs_url="/docs" if ENV == "dev" else None,
    openapi_url="/openapi.json" if ENV == "dev" else None,
    redoc_url=None,
    lifespan=lifespan,
)

oauth_manager = OAuthManager(app)

app.state.config = AppConfig(
    redis_url=REDIS_URL,
    redis_sentinels=get_sentinels_from_env(REDIS_SENTINEL_HOSTS, REDIS_SENTINEL_PORT),
)

app.state.WEBUI_NAME = WEBUI_NAME
app.state.LICENSE_METADATA = None


########################################
#
# OPENTELEMETRY
#
########################################

if ENABLE_OTEL:
    from open_webui.utils.telemetry.setup import setup as setup_opentelemetry

    setup_opentelemetry(app=app, db_engine=engine)


########################################
#
# OLLAMA
#
########################################


app.state.config.ENABLE_OLLAMA_API = ENABLE_OLLAMA_API
app.state.config.OLLAMA_BASE_URLS = OLLAMA_BASE_URLS
app.state.config.OLLAMA_API_CONFIGS = OLLAMA_API_CONFIGS

app.state.OLLAMA_MODELS = {}

########################################
#
# OPENAI
#
########################################

app.state.config.ENABLE_OPENAI_API = ENABLE_OPENAI_API
app.state.config.OPENAI_API_BASE_URLS = OPENAI_API_BASE_URLS
app.state.config.OPENAI_API_KEYS = OPENAI_API_KEYS
app.state.config.OPENAI_API_CONFIGS = OPENAI_API_CONFIGS

app.state.OPENAI_MODELS = {}

########################################
#
# TOOL SERVERS
#
########################################

app.state.config.TOOL_SERVER_CONNECTIONS = TOOL_SERVER_CONNECTIONS
app.state.TOOL_SERVERS = []

########################################
#
# DIRECT CONNECTIONS
#
########################################

app.state.config.ENABLE_DIRECT_CONNECTIONS = ENABLE_DIRECT_CONNECTIONS

########################################
#
# WEBUI
#
########################################

app.state.config.WEBUI_URL = WEBUI_URL
app.state.config.ENABLE_SIGNUP = ENABLE_SIGNUP
app.state.config.ENABLE_LOGIN_FORM = ENABLE_LOGIN_FORM

app.state.config.ENABLE_API_KEY = ENABLE_API_KEY
app.state.config.ENABLE_API_KEY_ENDPOINT_RESTRICTIONS = (
    ENABLE_API_KEY_ENDPOINT_RESTRICTIONS
)
app.state.config.API_KEY_ALLOWED_ENDPOINTS = API_KEY_ALLOWED_ENDPOINTS

app.state.config.JWT_EXPIRES_IN = JWT_EXPIRES_IN

app.state.config.SHOW_ADMIN_DETAILS = SHOW_ADMIN_DETAILS
app.state.config.ADMIN_EMAIL = ADMIN_EMAIL


app.state.config.DEFAULT_MODELS = DEFAULT_MODELS
app.state.config.DEFAULT_PROMPT_SUGGESTIONS = DEFAULT_PROMPT_SUGGESTIONS
app.state.config.DEFAULT_USER_ROLE = DEFAULT_USER_ROLE

app.state.config.USER_PERMISSIONS = USER_PERMISSIONS
app.state.config.WEBHOOK_URL = WEBHOOK_URL
app.state.config.BANNERS = WEBUI_BANNERS
app.state.config.MODEL_ORDER_LIST = MODEL_ORDER_LIST


app.state.config.ENABLE_CHANNELS = ENABLE_CHANNELS
app.state.config.ENABLE_NOTES = ENABLE_NOTES
app.state.config.ENABLE_COMMUNITY_SHARING = ENABLE_COMMUNITY_SHARING
app.state.config.ENABLE_MESSAGE_RATING = ENABLE_MESSAGE_RATING
app.state.config.ENABLE_USER_WEBHOOKS = ENABLE_USER_WEBHOOKS

app.state.config.ENABLE_EVALUATION_ARENA_MODELS = ENABLE_EVALUATION_ARENA_MODELS
app.state.config.EVALUATION_ARENA_MODELS = EVALUATION_ARENA_MODELS

app.state.config.OAUTH_USERNAME_CLAIM = OAUTH_USERNAME_CLAIM
app.state.config.OAUTH_PICTURE_CLAIM = OAUTH_PICTURE_CLAIM
app.state.config.OAUTH_EMAIL_CLAIM = OAUTH_EMAIL_CLAIM

app.state.config.ENABLE_OAUTH_ROLE_MANAGEMENT = ENABLE_OAUTH_ROLE_MANAGEMENT
app.state.config.OAUTH_ROLES_CLAIM = OAUTH_ROLES_CLAIM
app.state.config.OAUTH_ALLOWED_ROLES = OAUTH_ALLOWED_ROLES
app.state.config.OAUTH_ADMIN_ROLES = OAUTH_ADMIN_ROLES

app.state.config.ENABLE_LDAP = ENABLE_LDAP
app.state.config.LDAP_SERVER_LABEL = LDAP_SERVER_LABEL
app.state.config.LDAP_SERVER_HOST = LDAP_SERVER_HOST
app.state.config.LDAP_SERVER_PORT = LDAP_SERVER_PORT
app.state.config.LDAP_ATTRIBUTE_FOR_MAIL = LDAP_ATTRIBUTE_FOR_MAIL
app.state.config.LDAP_ATTRIBUTE_FOR_USERNAME = LDAP_ATTRIBUTE_FOR_USERNAME
app.state.config.LDAP_APP_DN = LDAP_APP_DN
app.state.config.LDAP_APP_PASSWORD = LDAP_APP_PASSWORD
app.state.config.LDAP_SEARCH_BASE = LDAP_SEARCH_BASE
app.state.config.LDAP_SEARCH_FILTERS = LDAP_SEARCH_FILTERS
app.state.config.LDAP_USE_TLS = LDAP_USE_TLS
app.state.config.LDAP_CA_CERT_FILE = LDAP_CA_CERT_FILE
app.state.config.LDAP_CIPHERS = LDAP_CIPHERS


app.state.AUTH_TRUSTED_EMAIL_HEADER = WEBUI_AUTH_TRUSTED_EMAIL_HEADER
app.state.AUTH_TRUSTED_NAME_HEADER = WEBUI_AUTH_TRUSTED_NAME_HEADER
app.state.WEBUI_AUTH_SIGNOUT_REDIRECT_URL = WEBUI_AUTH_SIGNOUT_REDIRECT_URL
app.state.EXTERNAL_PWA_MANIFEST_URL = EXTERNAL_PWA_MANIFEST_URL

app.state.USER_COUNT = None
app.state.TOOLS = {}
app.state.FUNCTIONS = {}

########################################
#
# RETRIEVAL
#
########################################


app.state.config.TOP_K = RAG_TOP_K
app.state.config.TOP_K_RERANKER = RAG_TOP_K_RERANKER
app.state.config.RELEVANCE_THRESHOLD = RAG_RELEVANCE_THRESHOLD
app.state.config.FILE_MAX_SIZE = RAG_FILE_MAX_SIZE
app.state.config.FILE_MAX_COUNT = RAG_FILE_MAX_COUNT


app.state.config.RAG_FULL_CONTEXT = RAG_FULL_CONTEXT
app.state.config.BYPASS_EMBEDDING_AND_RETRIEVAL = BYPASS_EMBEDDING_AND_RETRIEVAL
app.state.config.ENABLE_RAG_HYBRID_SEARCH = ENABLE_RAG_HYBRID_SEARCH
app.state.config.ENABLE_WEB_LOADER_SSL_VERIFICATION = ENABLE_WEB_LOADER_SSL_VERIFICATION

app.state.config.CONTENT_EXTRACTION_ENGINE = CONTENT_EXTRACTION_ENGINE
app.state.config.TIKA_SERVER_URL = TIKA_SERVER_URL
app.state.config.DOCLING_SERVER_URL = DOCLING_SERVER_URL
app.state.config.DOCLING_OCR_ENGINE = DOCLING_OCR_ENGINE
app.state.config.DOCLING_OCR_LANG = DOCLING_OCR_LANG
app.state.config.DOCUMENT_INTELLIGENCE_ENDPOINT = DOCUMENT_INTELLIGENCE_ENDPOINT
app.state.config.DOCUMENT_INTELLIGENCE_KEY = DOCUMENT_INTELLIGENCE_KEY
app.state.config.MISTRAL_OCR_API_KEY = MISTRAL_OCR_API_KEY

app.state.config.TEXT_SPLITTER = RAG_TEXT_SPLITTER
app.state.config.TIKTOKEN_ENCODING_NAME = TIKTOKEN_ENCODING_NAME

app.state.config.CHUNK_SIZE = CHUNK_SIZE
app.state.config.CHUNK_OVERLAP = CHUNK_OVERLAP

app.state.config.RAG_EMBEDDING_ENGINE = RAG_EMBEDDING_ENGINE
app.state.config.RAG_EMBEDDING_MODEL = RAG_EMBEDDING_MODEL
app.state.config.RAG_EMBEDDING_BATCH_SIZE = RAG_EMBEDDING_BATCH_SIZE

app.state.config.RAG_RERANKING_ENGINE = RAG_RERANKING_ENGINE
app.state.config.RAG_RERANKING_MODEL = RAG_RERANKING_MODEL
app.state.config.RAG_EXTERNAL_RERANKER_URL = RAG_EXTERNAL_RERANKER_URL
app.state.config.RAG_EXTERNAL_RERANKER_API_KEY = RAG_EXTERNAL_RERANKER_API_KEY

app.state.config.RAG_TEMPLATE = RAG_TEMPLATE

app.state.config.RAG_OPENAI_API_BASE_URL = RAG_OPENAI_API_BASE_URL
app.state.config.RAG_OPENAI_API_KEY = RAG_OPENAI_API_KEY

app.state.config.RAG_OLLAMA_BASE_URL = RAG_OLLAMA_BASE_URL
app.state.config.RAG_OLLAMA_API_KEY = RAG_OLLAMA_API_KEY

app.state.config.PDF_EXTRACT_IMAGES = PDF_EXTRACT_IMAGES

app.state.config.YOUTUBE_LOADER_LANGUAGE = YOUTUBE_LOADER_LANGUAGE
app.state.config.YOUTUBE_LOADER_PROXY_URL = YOUTUBE_LOADER_PROXY_URL


app.state.config.ENABLE_WEB_SEARCH = ENABLE_WEB_SEARCH
app.state.config.WEB_SEARCH_ENGINE = WEB_SEARCH_ENGINE
app.state.config.WEB_SEARCH_DOMAIN_FILTER_LIST = WEB_SEARCH_DOMAIN_FILTER_LIST
app.state.config.WEB_SEARCH_RESULT_COUNT = WEB_SEARCH_RESULT_COUNT
app.state.config.WEB_SEARCH_CONCURRENT_REQUESTS = WEB_SEARCH_CONCURRENT_REQUESTS
app.state.config.WEB_LOADER_ENGINE = WEB_LOADER_ENGINE
app.state.config.WEB_SEARCH_TRUST_ENV = WEB_SEARCH_TRUST_ENV
app.state.config.BYPASS_WEB_SEARCH_EMBEDDING_AND_RETRIEVAL = (
    BYPASS_WEB_SEARCH_EMBEDDING_AND_RETRIEVAL
)

app.state.config.ENABLE_GOOGLE_DRIVE_INTEGRATION = ENABLE_GOOGLE_DRIVE_INTEGRATION
app.state.config.ENABLE_ONEDRIVE_INTEGRATION = ENABLE_ONEDRIVE_INTEGRATION
app.state.config.SEARXNG_QUERY_URL = SEARXNG_QUERY_URL
app.state.config.YACY_QUERY_URL = YACY_QUERY_URL
app.state.config.YACY_USERNAME = YACY_USERNAME
app.state.config.YACY_PASSWORD = YACY_PASSWORD
app.state.config.GOOGLE_PSE_API_KEY = GOOGLE_PSE_API_KEY
app.state.config.GOOGLE_PSE_ENGINE_ID = GOOGLE_PSE_ENGINE_ID
app.state.config.BRAVE_SEARCH_API_KEY = BRAVE_SEARCH_API_KEY
app.state.config.KAGI_SEARCH_API_KEY = KAGI_SEARCH_API_KEY
app.state.config.MOJEEK_SEARCH_API_KEY = MOJEEK_SEARCH_API_KEY
app.state.config.BOCHA_SEARCH_API_KEY = BOCHA_SEARCH_API_KEY
app.state.config.SERPSTACK_API_KEY = SERPSTACK_API_KEY
app.state.config.SERPSTACK_HTTPS = SERPSTACK_HTTPS
app.state.config.SERPER_API_KEY = SERPER_API_KEY
app.state.config.SERPLY_API_KEY = SERPLY_API_KEY
app.state.config.TAVILY_API_KEY = TAVILY_API_KEY
app.state.config.SEARCHAPI_API_KEY = SEARCHAPI_API_KEY
app.state.config.SEARCHAPI_ENGINE = SEARCHAPI_ENGINE
app.state.config.SERPAPI_API_KEY = SERPAPI_API_KEY
app.state.config.SERPAPI_ENGINE = SERPAPI_ENGINE
app.state.config.JINA_API_KEY = JINA_API_KEY
app.state.config.BING_SEARCH_V7_ENDPOINT = BING_SEARCH_V7_ENDPOINT
app.state.config.BING_SEARCH_V7_SUBSCRIPTION_KEY = BING_SEARCH_V7_SUBSCRIPTION_KEY
app.state.config.EXA_API_KEY = EXA_API_KEY
app.state.config.PERPLEXITY_API_KEY = PERPLEXITY_API_KEY
app.state.config.SOUGOU_API_SID = SOUGOU_API_SID
app.state.config.SOUGOU_API_SK = SOUGOU_API_SK
app.state.config.EXTERNAL_WEB_SEARCH_URL = EXTERNAL_WEB_SEARCH_URL
app.state.config.EXTERNAL_WEB_SEARCH_API_KEY = EXTERNAL_WEB_SEARCH_API_KEY
app.state.config.EXTERNAL_WEB_LOADER_URL = EXTERNAL_WEB_LOADER_URL
app.state.config.EXTERNAL_WEB_LOADER_API_KEY = EXTERNAL_WEB_LOADER_API_KEY


app.state.config.PLAYWRIGHT_WS_URL = PLAYWRIGHT_WS_URL
app.state.config.PLAYWRIGHT_TIMEOUT = PLAYWRIGHT_TIMEOUT
app.state.config.FIRECRAWL_API_BASE_URL = FIRECRAWL_API_BASE_URL
app.state.config.FIRECRAWL_API_KEY = FIRECRAWL_API_KEY
app.state.config.TAVILY_EXTRACT_DEPTH = TAVILY_EXTRACT_DEPTH

app.state.EMBEDDING_FUNCTION = None
app.state.ef = None
app.state.rf = None

app.state.YOUTUBE_LOADER_TRANSLATION = None


try:
    app.state.ef = get_ef(
        app.state.config.RAG_EMBEDDING_ENGINE,
        app.state.config.RAG_EMBEDDING_MODEL,
        RAG_EMBEDDING_MODEL_AUTO_UPDATE,
    )

    app.state.rf = get_rf(
        app.state.config.RAG_RERANKING_ENGINE,
        app.state.config.RAG_RERANKING_MODEL,
        app.state.config.RAG_EXTERNAL_RERANKER_URL,
        app.state.config.RAG_EXTERNAL_RERANKER_API_KEY,
        RAG_RERANKING_MODEL_AUTO_UPDATE,
    )
except Exception as e:
    log.error(f"Error updating models: {e}")
    pass


app.state.EMBEDDING_FUNCTION = get_embedding_function(
    app.state.config.RAG_EMBEDDING_ENGINE,
    app.state.config.RAG_EMBEDDING_MODEL,
    app.state.ef,
    (
        app.state.config.RAG_OPENAI_API_BASE_URL
        if app.state.config.RAG_EMBEDDING_ENGINE == "openai"
        else app.state.config.RAG_OLLAMA_BASE_URL
    ),
    (
        app.state.config.RAG_OPENAI_API_KEY
        if app.state.config.RAG_EMBEDDING_ENGINE == "openai"
        else app.state.config.RAG_OLLAMA_API_KEY
    ),
    app.state.config.RAG_EMBEDDING_BATCH_SIZE,
)

########################################
#
# CODE EXECUTION
#
########################################

app.state.config.ENABLE_CODE_EXECUTION = ENABLE_CODE_EXECUTION
app.state.config.CODE_EXECUTION_ENGINE = CODE_EXECUTION_ENGINE
app.state.config.CODE_EXECUTION_JUPYTER_URL = CODE_EXECUTION_JUPYTER_URL
app.state.config.CODE_EXECUTION_JUPYTER_AUTH = CODE_EXECUTION_JUPYTER_AUTH
app.state.config.CODE_EXECUTION_JUPYTER_AUTH_TOKEN = CODE_EXECUTION_JUPYTER_AUTH_TOKEN
app.state.config.CODE_EXECUTION_JUPYTER_AUTH_PASSWORD = (
    CODE_EXECUTION_JUPYTER_AUTH_PASSWORD
)
app.state.config.CODE_EXECUTION_JUPYTER_TIMEOUT = CODE_EXECUTION_JUPYTER_TIMEOUT

app.state.config.ENABLE_CODE_INTERPRETER = ENABLE_CODE_INTERPRETER
app.state.config.CODE_INTERPRETER_ENGINE = CODE_INTERPRETER_ENGINE
app.state.config.CODE_INTERPRETER_PROMPT_TEMPLATE = CODE_INTERPRETER_PROMPT_TEMPLATE

app.state.config.CODE_INTERPRETER_JUPYTER_URL = CODE_INTERPRETER_JUPYTER_URL
app.state.config.CODE_INTERPRETER_JUPYTER_AUTH = CODE_INTERPRETER_JUPYTER_AUTH
app.state.config.CODE_INTERPRETER_JUPYTER_AUTH_TOKEN = (
    CODE_INTERPRETER_JUPYTER_AUTH_TOKEN
)
app.state.config.CODE_INTERPRETER_JUPYTER_AUTH_PASSWORD = (
    CODE_INTERPRETER_JUPYTER_AUTH_PASSWORD
)
app.state.config.CODE_INTERPRETER_JUPYTER_TIMEOUT = CODE_INTERPRETER_JUPYTER_TIMEOUT

########################################
#
# IMAGES
#
########################################

app.state.config.IMAGE_GENERATION_ENGINE = IMAGE_GENERATION_ENGINE
app.state.config.ENABLE_IMAGE_GENERATION = ENABLE_IMAGE_GENERATION
app.state.config.ENABLE_IMAGE_PROMPT_GENERATION = ENABLE_IMAGE_PROMPT_GENERATION

app.state.config.IMAGES_OPENAI_API_BASE_URL = IMAGES_OPENAI_API_BASE_URL
app.state.config.IMAGES_OPENAI_API_KEY = IMAGES_OPENAI_API_KEY

app.state.config.IMAGES_GEMINI_API_BASE_URL = IMAGES_GEMINI_API_BASE_URL
app.state.config.IMAGES_GEMINI_API_KEY = IMAGES_GEMINI_API_KEY

app.state.config.IMAGE_GENERATION_MODEL = IMAGE_GENERATION_MODEL

app.state.config.AUTOMATIC1111_BASE_URL = AUTOMATIC1111_BASE_URL
app.state.config.AUTOMATIC1111_API_AUTH = AUTOMATIC1111_API_AUTH
app.state.config.AUTOMATIC1111_CFG_SCALE = AUTOMATIC1111_CFG_SCALE
app.state.config.AUTOMATIC1111_SAMPLER = AUTOMATIC1111_SAMPLER
app.state.config.AUTOMATIC1111_SCHEDULER = AUTOMATIC1111_SCHEDULER
app.state.config.COMFYUI_BASE_URL = COMFYUI_BASE_URL
app.state.config.COMFYUI_API_KEY = COMFYUI_API_KEY
app.state.config.COMFYUI_WORKFLOW = COMFYUI_WORKFLOW
app.state.config.COMFYUI_WORKFLOW_NODES = COMFYUI_WORKFLOW_NODES

app.state.config.IMAGE_SIZE = IMAGE_SIZE
app.state.config.IMAGE_STEPS = IMAGE_STEPS


########################################
#
# AUDIO
#
########################################

app.state.config.STT_OPENAI_API_BASE_URL = AUDIO_STT_OPENAI_API_BASE_URL
app.state.config.STT_OPENAI_API_KEY = AUDIO_STT_OPENAI_API_KEY
app.state.config.STT_ENGINE = AUDIO_STT_ENGINE
app.state.config.STT_MODEL = AUDIO_STT_MODEL

app.state.config.WHISPER_MODEL = WHISPER_MODEL
app.state.config.WHISPER_VAD_FILTER = WHISPER_VAD_FILTER
app.state.config.DEEPGRAM_API_KEY = DEEPGRAM_API_KEY

app.state.config.AUDIO_STT_AZURE_API_KEY = AUDIO_STT_AZURE_API_KEY
app.state.config.AUDIO_STT_AZURE_REGION = AUDIO_STT_AZURE_REGION
app.state.config.AUDIO_STT_AZURE_LOCALES = AUDIO_STT_AZURE_LOCALES
app.state.config.AUDIO_STT_AZURE_BASE_URL = AUDIO_STT_AZURE_BASE_URL
app.state.config.AUDIO_STT_AZURE_MAX_SPEAKERS = AUDIO_STT_AZURE_MAX_SPEAKERS

app.state.config.TTS_OPENAI_API_BASE_URL = AUDIO_TTS_OPENAI_API_BASE_URL
app.state.config.TTS_OPENAI_API_KEY = AUDIO_TTS_OPENAI_API_KEY
app.state.config.TTS_ENGINE = AUDIO_TTS_ENGINE
app.state.config.TTS_MODEL = AUDIO_TTS_MODEL
app.state.config.TTS_VOICE = AUDIO_TTS_VOICE
app.state.config.TTS_API_KEY = AUDIO_TTS_API_KEY
app.state.config.TTS_SPLIT_ON = AUDIO_TTS_SPLIT_ON


app.state.config.TTS_AZURE_SPEECH_REGION = AUDIO_TTS_AZURE_SPEECH_REGION
app.state.config.TTS_AZURE_SPEECH_BASE_URL = AUDIO_TTS_AZURE_SPEECH_BASE_URL
app.state.config.TTS_AZURE_SPEECH_OUTPUT_FORMAT = AUDIO_TTS_AZURE_SPEECH_OUTPUT_FORMAT


app.state.faster_whisper_model = None
app.state.speech_synthesiser = None
app.state.speech_speaker_embeddings_dataset = None


########################################
#
# TASKS
#
########################################


app.state.config.TASK_MODEL = TASK_MODEL
app.state.config.TASK_MODEL_EXTERNAL = TASK_MODEL_EXTERNAL


app.state.config.ENABLE_SEARCH_QUERY_GENERATION = ENABLE_SEARCH_QUERY_GENERATION
app.state.config.ENABLE_RETRIEVAL_QUERY_GENERATION = ENABLE_RETRIEVAL_QUERY_GENERATION
app.state.config.ENABLE_AUTOCOMPLETE_GENERATION = ENABLE_AUTOCOMPLETE_GENERATION
app.state.config.ENABLE_TAGS_GENERATION = ENABLE_TAGS_GENERATION
app.state.config.ENABLE_TITLE_GENERATION = ENABLE_TITLE_GENERATION


app.state.config.TITLE_GENERATION_PROMPT_TEMPLATE = TITLE_GENERATION_PROMPT_TEMPLATE
app.state.config.TAGS_GENERATION_PROMPT_TEMPLATE = TAGS_GENERATION_PROMPT_TEMPLATE
app.state.config.IMAGE_PROMPT_GENERATION_PROMPT_TEMPLATE = (
    IMAGE_PROMPT_GENERATION_PROMPT_TEMPLATE
)

app.state.config.TOOLS_FUNCTION_CALLING_PROMPT_TEMPLATE = (
    TOOLS_FUNCTION_CALLING_PROMPT_TEMPLATE
)
app.state.config.QUERY_GENERATION_PROMPT_TEMPLATE = QUERY_GENERATION_PROMPT_TEMPLATE
app.state.config.AUTOCOMPLETE_GENERATION_PROMPT_TEMPLATE = (
    AUTOCOMPLETE_GENERATION_PROMPT_TEMPLATE
)
app.state.config.AUTOCOMPLETE_GENERATION_INPUT_MAX_LENGTH = (
    AUTOCOMPLETE_GENERATION_INPUT_MAX_LENGTH
)


########################################
#
# WEBUI
#
########################################

app.state.MODELS = {}


class RedirectMiddleware(BaseHTTPMiddleware):
    async def dispatch(self, request: Request, call_next):
        # Check if the request is a GET request
        if request.method == "GET":
            path = request.url.path
            query_params = dict(parse_qs(urlparse(str(request.url)).query))

            # Check for the specific watch path and the presence of 'v' parameter
            if path.endswith("/watch") and "v" in query_params:
                # Extract the first 'v' parameter
                video_id = query_params["v"][0]
                encoded_video_id = urlencode({"youtube": video_id})
                redirect_url = f"/?{encoded_video_id}"
                return RedirectResponse(url=redirect_url)

        # Proceed with the normal flow of other requests
        response = await call_next(request)
        return response


# Add the middleware to the app
app.add_middleware(RedirectMiddleware)
app.add_middleware(SecurityHeadersMiddleware)


@app.middleware("http")
async def commit_session_after_request(request: Request, call_next):
    response = await call_next(request)
    # log.debug("Commit session after request")
    Session.commit()
    return response


@app.middleware("http")
async def check_url(request: Request, call_next):
    start_time = int(time.time())
    request.state.token = get_http_authorization_cred(
        request.headers.get("Authorization")
    )

    request.state.enable_api_key = app.state.config.ENABLE_API_KEY
    response = await call_next(request)
    process_time = int(time.time()) - start_time
    response.headers["X-Process-Time"] = str(process_time)
    return response


@app.middleware("http")
async def inspect_websocket(request: Request, call_next):
    if (
        "/ws/socket.io" in request.url.path
        and request.query_params.get("transport") == "websocket"
    ):
        upgrade = (request.headers.get("Upgrade") or "").lower()
        connection = (request.headers.get("Connection") or "").lower().split(",")
        # Check that there's the correct headers for an upgrade, else reject the connection
        # This is to work around this upstream issue: https://github.com/miguelgrinberg/python-engineio/issues/367
        if upgrade != "websocket" or "upgrade" not in connection:
            return JSONResponse(
                status_code=status.HTTP_400_BAD_REQUEST,
                content={"detail": "Invalid WebSocket upgrade request"},
            )
    return await call_next(request)


app.add_middleware(
    CORSMiddleware,
    allow_origins=CORS_ALLOW_ORIGIN,
    allow_credentials=True,
    allow_methods=["*"],
    allow_headers=["*"],
)


app.mount("/ws", socket_app)


app.include_router(ollama.router, prefix="/ollama", tags=["ollama"])
app.include_router(openai.router, prefix="/openai", tags=["openai"])


app.include_router(pipelines.router, prefix="/api/v1/pipelines", tags=["pipelines"])
app.include_router(tasks.router, prefix="/api/v1/tasks", tags=["tasks"])
app.include_router(images.router, prefix="/api/v1/images", tags=["images"])

app.include_router(audio.router, prefix="/api/v1/audio", tags=["audio"])
app.include_router(retrieval.router, prefix="/api/v1/retrieval", tags=["retrieval"])

app.include_router(configs.router, prefix="/api/v1/configs", tags=["configs"])

app.include_router(auths.router, prefix="/api/v1/auths", tags=["auths"])
app.include_router(users.router, prefix="/api/v1/users", tags=["users"])


app.include_router(channels.router, prefix="/api/v1/channels", tags=["channels"])
app.include_router(chats.router, prefix="/api/v1/chats", tags=["chats"])
app.include_router(notes.router, prefix="/api/v1/notes", tags=["notes"])


app.include_router(models.router, prefix="/api/v1/models", tags=["models"])
app.include_router(knowledge.router, prefix="/api/v1/knowledge", tags=["knowledge"])
app.include_router(prompts.router, prefix="/api/v1/prompts", tags=["prompts"])
app.include_router(tools.router, prefix="/api/v1/tools", tags=["tools"])

app.include_router(memories.router, prefix="/api/v1/memories", tags=["memories"])
app.include_router(folders.router, prefix="/api/v1/folders", tags=["folders"])
app.include_router(groups.router, prefix="/api/v1/groups", tags=["groups"])
app.include_router(files.router, prefix="/api/v1/files", tags=["files"])
app.include_router(functions.router, prefix="/api/v1/functions", tags=["functions"])
app.include_router(
    evaluations.router, prefix="/api/v1/evaluations", tags=["evaluations"]
)
app.include_router(utils.router, prefix="/api/v1/utils", tags=["utils"])


try:
    audit_level = AuditLevel(AUDIT_LOG_LEVEL)
except ValueError as e:
    logger.error(f"Invalid audit level: {AUDIT_LOG_LEVEL}. Error: {e}")
    audit_level = AuditLevel.NONE

if audit_level != AuditLevel.NONE:
    app.add_middleware(
        AuditLoggingMiddleware,
        audit_level=audit_level,
        excluded_paths=AUDIT_EXCLUDED_PATHS,
        max_body_size=MAX_BODY_LOG_SIZE,
    )
##################################
#
# Chat Endpoints
#
##################################


@app.get("/api/models")
async def get_models(request: Request, user=Depends(get_verified_user)):
    def get_filtered_models(models, user):
        filtered_models = []
        for model in models:
            if model.get("arena"):
                if has_access(
                    user.id,
                    type="read",
                    access_control=model.get("info", {})
                    .get("meta", {})
                    .get("access_control", {}),
                ):
                    filtered_models.append(model)
                continue

            model_info = Models.get_model_by_id(model["id"])
            if model_info:
                if user.id == model_info.user_id or has_access(
                    user.id, type="read", access_control=model_info.access_control
                ):
                    filtered_models.append(model)

        return filtered_models

    all_models = await get_all_models(request, user=user)

    models = []
    for model in all_models:
        # Filter out filter pipelines
        if "pipeline" in model and model["pipeline"].get("type", None) == "filter":
            continue

        try:
            model_tags = [
                tag.get("name")
                for tag in model.get("info", {}).get("meta", {}).get("tags", [])
            ]
            tags = [tag.get("name") for tag in model.get("tags", [])]

            tags = list(set(model_tags + tags))
            model["tags"] = [{"name": tag} for tag in tags]
        except Exception as e:
            log.debug(f"Error processing model tags: {e}")
            model["tags"] = []
            pass

        models.append(model)

    model_order_list = request.app.state.config.MODEL_ORDER_LIST
    if model_order_list:
        model_order_dict = {model_id: i for i, model_id in enumerate(model_order_list)}
        # Sort models by order list priority, with fallback for those not in the list
        models.sort(
            key=lambda x: (model_order_dict.get(x["id"], float("inf")), x["name"])
        )

    # Filter out models that the user does not have access to
    if user.role == "user" and not BYPASS_MODEL_ACCESS_CONTROL:
        models = get_filtered_models(models, user)

    log.debug(
        f"/api/models returned filtered models accessible to the user: {json.dumps([model['id'] for model in models])}"
    )
    return {"data": models}


@app.get("/api/models/base")
async def get_base_models(request: Request, user=Depends(get_admin_user)):
    models = await get_all_base_models(request, user=user)
    return {"data": models}


@app.post("/api/chat/completions")
async def chat_completion(
    request: Request,
    form_data: dict,
    user=Depends(get_verified_user),
):
    if not request.app.state.MODELS:
        await get_all_models(request, user=user)

    model_item = form_data.pop("model_item", {})
    tasks = form_data.pop("background_tasks", None)

    metadata = {}
    try:
        if not model_item.get("direct", False):
            model_id = form_data.get("model", None)
            if model_id not in request.app.state.MODELS:
                raise Exception("Model not found")

            model = request.app.state.MODELS[model_id]
            model_info = Models.get_model_by_id(model_id)

            # Check if user has access to the model
            if not BYPASS_MODEL_ACCESS_CONTROL and user.role == "user":
                try:
                    check_model_access(user, model)
                except Exception as e:
                    raise e
        else:
            model = model_item
            model_info = None

            request.state.direct = True
            request.state.model = model

        metadata = {
            "user_id": user.id,
            "chat_id": form_data.pop("chat_id", None),
            "message_id": form_data.pop("id", None),
            "session_id": form_data.pop("session_id", None),
            "tool_ids": form_data.get("tool_ids", None),
            "tool_servers": form_data.pop("tool_servers", None),
            "files": form_data.get("files", None),
            "features": form_data.get("features", None),
            "variables": form_data.get("variables", None),
            "model": model,
            "direct": model_item.get("direct", False),
            **(
                {"function_calling": "native"}
                if form_data.get("params", {}).get("function_calling") == "native"
                or (
                    model_info
                    and model_info.params.model_dump().get("function_calling")
                    == "native"
                )
                else {}
            ),
        }

        request.state.metadata = metadata
        form_data["metadata"] = metadata

        form_data, metadata, events = await process_chat_payload(
            request, form_data, user, metadata, model
        )

    except Exception as e:
        log.debug(f"Error processing chat payload: {e}")
        if metadata.get("chat_id") and metadata.get("message_id"):
            # Update the chat message with the error
            Chats.upsert_message_to_chat_by_id_and_message_id(
                metadata["chat_id"],
                metadata["message_id"],
                {
                    "error": {"content": str(e)},
                },
            )

        raise HTTPException(
            status_code=status.HTTP_400_BAD_REQUEST,
            detail=str(e),
        )

    try:
        response = await chat_completion_handler(request, form_data, user)

        return await process_chat_response(
            request, response, form_data, user, metadata, model, events, tasks
        )
    except Exception as e:
        raise HTTPException(
            status_code=status.HTTP_400_BAD_REQUEST,
            detail=str(e),
        )


# Alias for chat_completion (Legacy)
generate_chat_completions = chat_completion
generate_chat_completion = chat_completion


@app.post("/api/chat/completed")
async def chat_completed(
    request: Request, form_data: dict, user=Depends(get_verified_user)
):
    try:
        model_item = form_data.pop("model_item", {})

        if model_item.get("direct", False):
            request.state.direct = True
            request.state.model = model_item

        return await chat_completed_handler(request, form_data, user)
    except Exception as e:
        raise HTTPException(
            status_code=status.HTTP_400_BAD_REQUEST,
            detail=str(e),
        )


@app.post("/api/chat/actions/{action_id}")
async def chat_action(
    request: Request, action_id: str, form_data: dict, user=Depends(get_verified_user)
):
    try:
        model_item = form_data.pop("model_item", {})

        if model_item.get("direct", False):
            request.state.direct = True
            request.state.model = model_item

        return await chat_action_handler(request, action_id, form_data, user)
    except Exception as e:
        raise HTTPException(
            status_code=status.HTTP_400_BAD_REQUEST,
            detail=str(e),
        )


@app.post("/api/tasks/stop/{task_id}")
async def stop_task_endpoint(task_id: str, user=Depends(get_verified_user)):
    try:
        result = await stop_task(task_id)
        return result
    except ValueError as e:
        raise HTTPException(status_code=status.HTTP_404_NOT_FOUND, detail=str(e))


@app.get("/api/tasks")
async def list_tasks_endpoint(user=Depends(get_verified_user)):
    return {"tasks": list_tasks()}


@app.get("/api/tasks/chat/{chat_id}")
async def list_tasks_by_chat_id_endpoint(chat_id: str, user=Depends(get_verified_user)):
    chat = Chats.get_chat_by_id(chat_id)
    if chat is None or chat.user_id != user.id:
        return {"task_ids": []}

    task_ids = list_task_ids_by_chat_id(chat_id)

    print(f"Task IDs for chat {chat_id}: {task_ids}")
    return {"task_ids": task_ids}


##################################
#
# Config Endpoints
#
##################################


@app.get("/api/config")
async def get_app_config(request: Request):
    user = None
    if "token" in request.cookies:
        token = request.cookies.get("token")
        try:
            data = decode_token(token)
        except Exception as e:
            log.debug(e)
            raise HTTPException(
                status_code=status.HTTP_401_UNAUTHORIZED,
                detail="Invalid token",
            )
        if data is not None and "id" in data:
            user = Users.get_user_by_id(data["id"])

    user_count = Users.get_num_users()
    onboarding = False

    if user is None:
        onboarding = user_count == 0

    return {
        **({"onboarding": True} if onboarding else {}),
        "status": True,
        "name": app.state.WEBUI_NAME,
        "version": VERSION,
        "default_locale": str(DEFAULT_LOCALE),
        "oauth": {
            "providers": {
                name: config.get("name", name)
                for name, config in OAUTH_PROVIDERS.items()
            }
        },
        "features": {
            "auth": WEBUI_AUTH,
            "auth_trusted_header": bool(app.state.AUTH_TRUSTED_EMAIL_HEADER),
            "enable_ldap": app.state.config.ENABLE_LDAP,
            "enable_api_key": app.state.config.ENABLE_API_KEY,
            "enable_signup": app.state.config.ENABLE_SIGNUP,
            "enable_login_form": app.state.config.ENABLE_LOGIN_FORM,
            "enable_websocket": ENABLE_WEBSOCKET_SUPPORT,
            **(
                {
                    "enable_direct_connections": app.state.config.ENABLE_DIRECT_CONNECTIONS,
                    "enable_channels": app.state.config.ENABLE_CHANNELS,
                    "enable_notes": app.state.config.ENABLE_NOTES,
                    "enable_web_search": app.state.config.ENABLE_WEB_SEARCH,
                    "enable_code_execution": app.state.config.ENABLE_CODE_EXECUTION,
                    "enable_code_interpreter": app.state.config.ENABLE_CODE_INTERPRETER,
                    "enable_image_generation": app.state.config.ENABLE_IMAGE_GENERATION,
                    "enable_autocomplete_generation": app.state.config.ENABLE_AUTOCOMPLETE_GENERATION,
                    "enable_community_sharing": app.state.config.ENABLE_COMMUNITY_SHARING,
                    "enable_message_rating": app.state.config.ENABLE_MESSAGE_RATING,
                    "enable_user_webhooks": app.state.config.ENABLE_USER_WEBHOOKS,
                    "enable_admin_export": ENABLE_ADMIN_EXPORT,
                    "enable_admin_chat_access": ENABLE_ADMIN_CHAT_ACCESS,
                    "enable_google_drive_integration": app.state.config.ENABLE_GOOGLE_DRIVE_INTEGRATION,
                    "enable_onedrive_integration": app.state.config.ENABLE_ONEDRIVE_INTEGRATION,
                }
                if user is not None
                else {}
            ),
        },
        **(
            {
                "default_models": app.state.config.DEFAULT_MODELS,
                "default_prompt_suggestions": app.state.config.DEFAULT_PROMPT_SUGGESTIONS,
                "user_count": user_count,
                "code": {
                    "engine": app.state.config.CODE_EXECUTION_ENGINE,
                },
                "audio": {
                    "tts": {
                        "engine": app.state.config.TTS_ENGINE,
                        "voice": app.state.config.TTS_VOICE,
                        "split_on": app.state.config.TTS_SPLIT_ON,
                    },
                    "stt": {
                        "engine": app.state.config.STT_ENGINE,
                    },
                },
                "file": {
                    "max_size": app.state.config.FILE_MAX_SIZE,
                    "max_count": app.state.config.FILE_MAX_COUNT,
                },
                "permissions": {**app.state.config.USER_PERMISSIONS},
                "google_drive": {
                    "client_id": GOOGLE_DRIVE_CLIENT_ID.value,
                    "api_key": GOOGLE_DRIVE_API_KEY.value,
                },
                "onedrive": {
                    "client_id": ONEDRIVE_CLIENT_ID.value,
                    "sharepoint_url": ONEDRIVE_SHAREPOINT_URL.value,
<<<<<<< HEAD
=======
                    "sharepoint_tenant_id": ONEDRIVE_SHAREPOINT_TENANT_ID.value,
>>>>>>> 4ce1e887
                },
                "license_metadata": app.state.LICENSE_METADATA,
                **(
                    {
                        "active_entries": app.state.USER_COUNT,
                    }
                    if user.role == "admin"
                    else {}
                ),
            }
            if user is not None
            else {}
        ),
    }


class UrlForm(BaseModel):
    url: str


@app.get("/api/webhook")
async def get_webhook_url(user=Depends(get_admin_user)):
    return {
        "url": app.state.config.WEBHOOK_URL,
    }


@app.post("/api/webhook")
async def update_webhook_url(form_data: UrlForm, user=Depends(get_admin_user)):
    app.state.config.WEBHOOK_URL = form_data.url
    app.state.WEBHOOK_URL = app.state.config.WEBHOOK_URL
    return {"url": app.state.config.WEBHOOK_URL}


@app.get("/api/version")
async def get_app_version():
    return {
        "version": VERSION,
    }


@app.get("/api/version/updates")
async def get_app_latest_release_version(user=Depends(get_verified_user)):
    if OFFLINE_MODE:
        log.debug(
            f"Offline mode is enabled, returning current version as latest version"
        )
        return {"current": VERSION, "latest": VERSION}
    try:
        timeout = aiohttp.ClientTimeout(total=1)
        async with aiohttp.ClientSession(timeout=timeout, trust_env=True) as session:
            async with session.get(
                "https://api.github.com/repos/open-webui/open-webui/releases/latest"
            ) as response:
                response.raise_for_status()
                data = await response.json()
                latest_version = data["tag_name"]

                return {"current": VERSION, "latest": latest_version[1:]}
    except Exception as e:
        log.debug(e)
        return {"current": VERSION, "latest": VERSION}


@app.get("/api/changelog")
async def get_app_changelog():
    return {key: CHANGELOG[key] for idx, key in enumerate(CHANGELOG) if idx < 5}


############################
# OAuth Login & Callback
############################

# SessionMiddleware is used by authlib for oauth
if len(OAUTH_PROVIDERS) > 0:
    app.add_middleware(
        SessionMiddleware,
        secret_key=WEBUI_SECRET_KEY,
        session_cookie="oui-session",
        same_site=WEBUI_SESSION_COOKIE_SAME_SITE,
        https_only=WEBUI_SESSION_COOKIE_SECURE,
    )


@app.get("/oauth/{provider}/login")
async def oauth_login(provider: str, request: Request):
    return await oauth_manager.handle_login(request, provider)


# OAuth login logic is as follows:
# 1. Attempt to find a user with matching subject ID, tied to the provider
# 2. If OAUTH_MERGE_ACCOUNTS_BY_EMAIL is true, find a user with the email address provided via OAuth
#    - This is considered insecure in general, as OAuth providers do not always verify email addresses
# 3. If there is no user, and ENABLE_OAUTH_SIGNUP is true, create a user
#    - Email addresses are considered unique, so we fail registration if the email address is already taken
@app.get("/oauth/{provider}/callback")
async def oauth_callback(provider: str, request: Request, response: Response):
    return await oauth_manager.handle_callback(request, provider, response)


@app.get("/manifest.json")
async def get_manifest_json():
    if app.state.EXTERNAL_PWA_MANIFEST_URL:
        return requests.get(app.state.EXTERNAL_PWA_MANIFEST_URL).json()
    else:
        return {
            "name": app.state.WEBUI_NAME,
            "short_name": app.state.WEBUI_NAME,
            "description": "Open WebUI is an open, extensible, user-friendly interface for AI that adapts to your workflow.",
            "start_url": "/",
            "display": "standalone",
            "background_color": "#343541",
            "orientation": "any",
            "icons": [
                {
                    "src": "/static/logo.png",
                    "type": "image/png",
                    "sizes": "500x500",
                    "purpose": "any",
                },
                {
                    "src": "/static/logo.png",
                    "type": "image/png",
                    "sizes": "500x500",
                    "purpose": "maskable",
                },
            ],
        }


@app.get("/opensearch.xml")
async def get_opensearch_xml():
    xml_content = rf"""
    <OpenSearchDescription xmlns="http://a9.com/-/spec/opensearch/1.1/" xmlns:moz="http://www.mozilla.org/2006/browser/search/">
    <ShortName>{app.state.WEBUI_NAME}</ShortName>
    <Description>Search {app.state.WEBUI_NAME}</Description>
    <InputEncoding>UTF-8</InputEncoding>
    <Image width="16" height="16" type="image/x-icon">{app.state.config.WEBUI_URL}/static/favicon.png</Image>
    <Url type="text/html" method="get" template="{app.state.config.WEBUI_URL}/?q={"{searchTerms}"}"/>
    <moz:SearchForm>{app.state.config.WEBUI_URL}</moz:SearchForm>
    </OpenSearchDescription>
    """
    return Response(content=xml_content, media_type="application/xml")


@app.get("/health")
async def healthcheck():
    return {"status": True}


@app.get("/health/db")
async def healthcheck_with_db():
    Session.execute(text("SELECT 1;")).all()
    return {"status": True}


app.mount("/static", StaticFiles(directory=STATIC_DIR), name="static")
app.mount("/cache", StaticFiles(directory=CACHE_DIR), name="cache")


def swagger_ui_html(*args, **kwargs):
    return get_swagger_ui_html(
        *args,
        **kwargs,
        swagger_js_url="/static/swagger-ui/swagger-ui-bundle.js",
        swagger_css_url="/static/swagger-ui/swagger-ui.css",
        swagger_favicon_url="/static/swagger-ui/favicon.png",
    )


applications.get_swagger_ui_html = swagger_ui_html

if os.path.exists(FRONTEND_BUILD_DIR):
    mimetypes.add_type("text/javascript", ".js")
    app.mount(
        "/",
        SPAStaticFiles(directory=FRONTEND_BUILD_DIR, html=True),
        name="spa-static-files",
    )
else:
    log.warning(
        f"Frontend build directory not found at '{FRONTEND_BUILD_DIR}'. Serving API only."
    )<|MERGE_RESOLUTION|>--- conflicted
+++ resolved
@@ -103,10 +103,7 @@
     ENABLE_OPENAI_API,
     ONEDRIVE_CLIENT_ID,
     ONEDRIVE_SHAREPOINT_URL,
-<<<<<<< HEAD
-=======
     ONEDRIVE_SHAREPOINT_TENANT_ID,
->>>>>>> 4ce1e887
     OPENAI_API_BASE_URLS,
     OPENAI_API_KEYS,
     OPENAI_API_CONFIGS,
@@ -262,10 +259,7 @@
     GOOGLE_DRIVE_API_KEY,
     ONEDRIVE_CLIENT_ID,
     ONEDRIVE_SHAREPOINT_URL,
-<<<<<<< HEAD
-=======
     ONEDRIVE_SHAREPOINT_TENANT_ID,
->>>>>>> 4ce1e887
     ENABLE_RAG_HYBRID_SEARCH,
     ENABLE_RAG_LOCAL_WEB_FETCH,
     ENABLE_WEB_LOADER_SSL_VERIFICATION,
@@ -470,16 +464,9 @@
     log.info("Installing external dependencies of functions and tools...")
     install_tool_and_function_dependencies()
 
-<<<<<<< HEAD
-    pool_size = THREAD_POOL_SIZE
-    if pool_size and pool_size > 0:
-        limiter = anyio.to_thread.current_default_thread_limiter()
-        limiter.total_tokens = pool_size
-=======
     if THREAD_POOL_SIZE and THREAD_POOL_SIZE > 0:
         limiter = anyio.to_thread.current_default_thread_limiter()
         limiter.total_tokens = THREAD_POOL_SIZE
->>>>>>> 4ce1e887
 
     asyncio.create_task(periodic_usage_pool_cleanup())
 
@@ -1406,10 +1393,7 @@
                 "onedrive": {
                     "client_id": ONEDRIVE_CLIENT_ID.value,
                     "sharepoint_url": ONEDRIVE_SHAREPOINT_URL.value,
-<<<<<<< HEAD
-=======
                     "sharepoint_tenant_id": ONEDRIVE_SHAREPOINT_TENANT_ID.value,
->>>>>>> 4ce1e887
                 },
                 "license_metadata": app.state.LICENSE_METADATA,
                 **(

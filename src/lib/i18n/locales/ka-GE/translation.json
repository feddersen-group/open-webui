{
	"'s', 'm', 'h', 'd', 'w' or '-1' for no expiration.": "'s', 'm', 'h', 'd', 'w' ან '-1' ვადის გასვლისთვის.",
	"(Beta)": "(ბეტა)",
	"(e.g. `sh webui.sh --api`)": "(მაგ. `sh webui.sh --api`)",
	"(latest)": "(უახლესი)",
	"{{modelName}} is thinking...": "{{modelName}} ფიქრობს...",
	"{{user}}'s Chats": "",
	"{{webUIName}} Backend Required": "{{webUIName}} საჭიროა ბექენდი",
	"a user": "მომხმარებელი",
	"About": "შესახებ",
	"Account": "ანგარიში",
	"Accurate information": "",
	"Add a model": "მოდელის დამატება",
	"Add a model tag name": "მოდელის ტეგის სახელის დამატება",
	"Add a short description about what this modelfile does": "დაამატე მოკლე აღწერა იმის შესახებ, თუ რას აკეთებს ეს მოდელური ფაილი",
	"Add a short title for this prompt": "დაამატე მოკლე სათაური ამ მოთხოვნისთვის",
	"Add a tag": "დაამატე ტეგი",
	"Add Docs": "დოკუმენტის დამატება",
	"Add Files": "ფაილების დამატება",
	"Add message": "შეტყობინების დამატება",
	"Add Model": "",
	"Add Tags": "ტეგების დამატება",
	"Add User": "",
	"Adjusting these settings will apply changes universally to all users.": "ამ პარამეტრების რეგულირება ცვლილებებს უნივერსალურად გამოიყენებს ყველა მომხმარებლისთვის",
	"admin": "ადმინისტრატორი",
	"Admin Panel": "ადმინ პანელი",
	"Admin Settings": "ადმინისტრატორის ხელსაწყოები",
	"Advanced Parameters": "დამატებითი პარამეტრები",
	"all": "ყველა",
	"All Users": "ყველა მომხმარებელი",
	"Allow": "ნების დართვა",
	"Allow Chat Deletion": "მიმოწერის წაშლის დაშვება",
	"alphanumeric characters and hyphens": "ალფანუმერული სიმბოლოები და დეფისები",
	"Already have an account?": "უკვე გაქვს ანგარიში?",
	"an assistant": "ასისტენტი",
	"and": "და",
	"and create a new shared link.": "",
	"API Base URL": "API საბაზისო URL",
	"API Key": "API გასაღები",
	"API Key created.": "",
	"API keys": "",
	"API RPM": "API RPM",
	"Archive": "",
	"Archived Chats": "ჩატის ისტორიის არქივი",
	"are allowed - Activate this command by typing": "დაშვებულია - ბრძანების გასააქტიურებლად აკრიფეთ:",
	"Are you sure?": "დარწმუნებული ხარ?",
	"Attention to detail": "",
	"Audio": "ხმოვანი",
	"Auto-playback response": "ავტომატური დაკვრის პასუხი",
	"Auto-send input after 3 sec.": "შეყვანის ავტომატური გაგზავნა 3 წამის შემდეგ ",
	"AUTOMATIC1111 Base URL": "AUTOMATIC1111 საბაზისო მისამართი",
	"AUTOMATIC1111 Base URL is required.": "AUTOMATIC1111 საბაზისო მისამართი აუცილებელია",
	"available!": "ხელმისაწვდომია!",
	"Back": "უკან",
	"Bad Response": "",
	"before": "",
	"Being lazy": "",
	"Builder Mode": "მოდელის შექმნა",
	"Cancel": "გაუქმება",
	"Categories": "კატეგორიები",
	"Change Password": "პაროლის შეცვლა",
	"Chat": "მიმოწერა",
	"Chat History": "მიმოწერის ისტორია",
	"Chat History is off for this browser.": "მიმოწერის ისტორია ამ ბრაუზერისთვის გათიშულია",
	"Chats": "მიმოწერები",
	"Check Again": "თავიდან შემოწმება",
	"Check for updates": "განახლებების ძიება",
	"Checking for updates...": "მიმდინარეობს განახლებების ძიება...",
	"Choose a model before saving...": "აირჩიეთ მოდელი შენახვამდე...",
	"Chunk Overlap": "გადახურვა ფრაგმენტულია",
	"Chunk Params": "გადახურვის პარამეტრები",
	"Chunk Size": "გადახურვის ზომა",
	"Click here for help.": "დახმარებისთვის, დააკლიკე აქ",
	"Click here to": "",
	"Click here to check other modelfiles.": "სხვა მოდელური ფაილების სანახავად, დააკლიკე აქ",
	"Click here to select": "ასარჩევად, დააკლიკე აქ",
	"Click here to select a csv file.": "",
	"Click here to select documents.": "დოკუმენტების ასარჩევად, დააკლიკე აქ",
	"click here.": "დააკლიკე აქ",
	"Click on the user role button to change a user's role.": "დააკლიკეთ მომხმარებლის როლის ღილაკს რომ შეცვალოთ მომხმარების როლი",
	"Close": "დახურვა",
	"Collection": "ნაკრები",
	"ComfyUI": "",
	"ComfyUI Base URL": "",
	"ComfyUI Base URL is required.": "",
	"Command": "ბრძანება",
	"Confirm Password": "პაროლის დამოწმება",
	"Connections": "კავშირები",
	"Content": "კონტენტი",
	"Context Length": "კონტექსტის სიგრძე",
	"Continue Response": "",
	"Conversation Mode": "საუბრი რეჟიმი",
	"Copied shared chat URL to clipboard!": "",
	"Copy": "",
	"Copy last code block": "ბოლო ბლოკის კოპირება",
	"Copy last response": "ბოლო პასუხის კოპირება",
	"Copy Link": "",
	"Copying to clipboard was successful!": "კლავიატურაზე კოპირება წარმატებით დასრულდა",
	"Create a concise, 3-5 word phrase as a header for the following query, strictly adhering to the 3-5 word limit and avoiding the use of the word 'title':": "შექმენით მოკლე, 3-5 სიტყვიანი ფრაზა, როგორც სათაური თქვენი შემდეგი შეკითხვისთვის, მკაცრად დაიცავით 3-5 სიტყვის ლიმიტი და მოერიდეთ გამოიყენოთ სიტყვა „სათაური“.",
	"Create a modelfile": "მოდელური ფაილის შექმნა",
	"Create Account": "ანგარიშის შექმნა",
	"Create new key": "",
	"Create new secret key": "",
	"Created at": "შექმნილია",
	"Created At": "",
	"Current Model": "მიმდინარე მოდელი",
	"Current Password": "მიმდინარე პაროლი",
	"Custom": "საკუთარი",
	"Customize Ollama models for a specific purpose": "Ollama მოდელების დამუშავება სპეციფიური დანიშნულებისთვის",
	"Dark": "მუქი",
	"Dashboard": "",
	"Database": "მონაცემთა ბაზა",
	"DD/MM/YYYY HH:mm": "DD/MM/YYYY HH:mm",
	"Default": "დეფოლტი",
	"Default (Automatic1111)": "დეფოლტ (Automatic1111)",
	"Default (SentenceTransformers)": "",
	"Default (Web API)": "დეფოლტ (Web API)",
	"Default model updated": "დეფოლტ მოდელი განახლებულია",
	"Default Prompt Suggestions": "",
	"Default User Role": "მომხმარებლის დეფოლტ როლი",
	"delete": "წაშლა",
	"Delete": "",
	"Delete a model": "მოდელის წაშლა",
	"Delete chat": "შეტყობინების წაშლა",
	"Delete Chat": "",
	"Delete Chats": "შეტყობინებების წაშლა",
	"delete this link": "",
	"Delete User": "",
	"Deleted {{deleteModelTag}}": "{{deleteModelTag}} წაშლილია",
	"Deleted {{tagName}}": "",
	"Description": "აღწერა",
	"Didn't fully follow instructions": "",
	"Disabled": "გაუქმებულია",
	"Discover a modelfile": "აღმოაჩინეთ მოდელური ფაილი",
	"Discover a prompt": "აღმოაჩინეთ მოთხოვნა",
	"Discover, download, and explore custom prompts": "აღმოაჩინეთ, ჩამოტვირთეთ და შეისწავლეთ მორგებული მოთხოვნები",
	"Discover, download, and explore model presets": "აღმოაჩინეთ, ჩამოტვირთეთ და შეისწავლეთ მოდელის წინასწარ პარამეტრები",
	"Display the username instead of You in the Chat": "ჩატში აჩვენე მომხმარებლის სახელი თქვენს ნაცვლად",
	"Document": "დოკუმენტი",
	"Document Settings": "დოკუმენტის პარამეტრები",
	"Documents": "დოკუმენტები",
	"does not make any external connections, and your data stays securely on your locally hosted server.": "არ ამყარებს გარე კავშირებს და თქვენი მონაცემები უსაფრთხოდ რჩება თქვენს ადგილობრივ სერვერზე.",
	"Don't Allow": "არ დაუშვა",
	"Don't have an account?": "არ გაქვს ანგარიში?",
	"Don't like the style": "",
	"Download": "",
	"Download Database": "გადმოწერე მონაცემთა ბაზა",
	"Drop any files here to add to the conversation": "გადაიტანეთ ფაილები აქ, რათა დაამატოთ ისინი მიმოწერაში",
	"e.g. '30s','10m'. Valid time units are 's', 'm', 'h'.": "მაგალითად, '30წ', '10მ'. მოქმედი დროის ერთეულები: 'წ', 'წთ', 'სთ'.",
	"Edit": "",
	"Edit Doc": "დოკუმენტის ედიტირება",
	"Edit User": "მომხმარებლის ედიტირება",
	"Email": "ელ-ფოსტა",
	"Embedding Model Engine": "",
	"Embedding model set to \"{{embedding_model}}\"": "",
	"Enable Chat History": "მიმოწერის ისტორიის ჩართვა",
	"Enable New Sign Ups": "ახალი რეგისტრაციების ჩართვა",
	"Enabled": "ჩართულია",
	"Ensure your CSV file includes 4 columns in this order: Name, Email, Password, Role.": "",
	"Enter {{role}} message here": "შეიყვანე {{role}} შეტყობინება აქ",
	"Enter Chunk Overlap": "შეიყვანეთ ნაწილის გადახურვა",
	"Enter Chunk Size": "შეიყვანე ბლოკის ზომა",
	"Enter Image Size (e.g. 512x512)": "შეიყვანეთ სურათის ზომა (მაგ. 512x512)",
	"Enter LiteLLM API Base URL (litellm_params.api_base)": "შეიყვანეთ LiteLLM API ბაზის მისამართი (litellm_params.api_base)",
	"Enter LiteLLM API Key (litellm_params.api_key)": "შეიყვანეთ LiteLLM API გასაღები (litellm_params.api_key)",
	"Enter LiteLLM API RPM (litellm_params.rpm)": "შეიყვანეთ LiteLLM API RPM (litellm_params.rpm)",
	"Enter LiteLLM Model (litellm_params.model)": "შეიყვანეთ LiteLLM მოდელი (litellm_params.model)",
	"Enter Max Tokens (litellm_params.max_tokens)": "შეიყვანეთ მაქსიმალური ტოკენები (litellm_params.max_tokens)",
	"Enter model tag (e.g. {{modelTag}})": "შეიყვანეთ მოდელის ტეგი (მაგ. {{modelTag}})",
	"Enter Number of Steps (e.g. 50)": "შეიყვანეთ ნაბიჯების რაოდენობა (მაგ. 50)",
	"Enter Score": "",
	"Enter stop sequence": "შეიყვანეთ ტოპ თანმიმდევრობა",
	"Enter Top K": "შეიყვანეთ Top K",
	"Enter URL (e.g. http://127.0.0.1:7860/)": "შეიყვანეთ მისამართი (მაგალითად http://127.0.0.1:7860/)",
	"Enter URL (e.g. http://localhost:11434)": "",
	"Enter Your Email": "შეიყვანეთ თქვენი ელ-ფოსტა",
	"Enter Your Full Name": "შეიყვანეთ თქვენი სრული სახელი",
	"Enter Your Password": "შეიყვანეთ თქვენი პაროლი",
	"Enter Your Role": "",
	"Experimental": "ექსპერიმენტალური",
	"Export All Chats (All Users)": "",
	"Export Chats": "მიმოწერის ექსპორტირება",
	"Export Documents Mapping": "დოკუმენტების კავშირის ექსპორტი",
	"Export Modelfiles": "მოდელური ფაილების ექსპორტი",
	"Export Prompts": "მოთხოვნების ექსპორტი",
	"Failed to create API Key.": "",
	"Failed to read clipboard contents": "ბუფერში შიგთავსის წაკითხვა ვერ მოხერხდა",
	"Feel free to add specific details": "",
	"File Mode": "ფაილური რეჟიმი",
	"File not found.": "ფაილი ვერ მოიძებნა",
	"Fingerprint spoofing detected: Unable to use initials as avatar. Defaulting to default profile image.": "აღმოჩენილია თითის ანაბეჭდის გაყალბება: ინიციალების გამოყენება ავატარად შეუძლებელია. დეფოლტ პროფილის დეფოლტ სურათი.",
	"Fluidly stream large external response chunks": "თხევადი ნაკადი დიდი გარე საპასუხო ნაწილაკების",
	"Focus chat input": "ჩეთის შეყვანის ფოკუსი",
	"Followed instructions perfectly": "",
	"Format your variables using square brackets like this:": "დააფორმატეთ თქვენი ცვლადები კვადრატული ფრჩხილების გამოყენებით:",
	"From (Base Model)": "(საბაზო მოდელი) დან",
	"Full Screen Mode": "Სრული ეკრანის რეჟიმი",
	"General": "ზოგადი",
	"General Settings": "ზოგადი პარამეტრები",
	"Generation Info": "",
	"Good Response": "",
	"has no conversations.": "",
	"Hello, {{name}}": "გამარჯობა, {{name}}",
	"Hide": "დამალვა",
	"Hide Additional Params": "დამატებითი პარამეტრების დამალვა",
	"How can I help you today?": "როგორ შემიძლია დაგეხმარო დღეს?",
	"Hybrid Search": "",
	"Image Generation (Experimental)": "სურათების გენერაცია (ექსპერიმენტული)",
	"Image Generation Engine": "სურათის გენერაციის ძრავა",
	"Image Settings": "სურათის პარამეტრები",
	"Images": "სურათები",
	"Import Chats": "მიმოწერების იმპორტი",
	"Import Documents Mapping": "დოკუმენტების კავშირის იმპორტი",
	"Import Modelfiles": "მოდელური ფაილების იმპორტი",
	"Import Prompts": "მოთხოვნების იმპორტი",
	"Include `--api` flag when running stable-diffusion-webui": "ჩართეთ `--api` დროშა stable-diffusion-webui-ის გაშვებისას",
	"Interface": "ინტერფეისი",
	"join our Discord for help.": "შეუერთდით ჩვენს Discord-ს დახმარებისთვის",
	"JSON": "JSON",
	"JWT Expiration": "JWT-ის ვადა",
	"JWT Token": "JWT ტოკენი",
	"Keep Alive": "აქტიურად დატოვება",
	"Keyboard shortcuts": "კლავიატურის მალსახმობები",
	"Language": "ენა",
	"Last Active": "",
	"Light": "მსუბუქი",
	"Listening...": "გისმენ...",
	"LLMs can make mistakes. Verify important information.": "შესაძლოა LLM-ებმა შეცდომები დაუშვან. გადაამოწმეთ მნიშვნელოვანი ინფორმაცია.",
	"Made by OpenWebUI Community": "დამზადებულია OpenWebUI საზოგადოების მიერ",
	"Make sure to enclose them with": "დარწმუნდით, რომ დაურთეთ ისინი",
	"Manage LiteLLM Models": "LiteLLM მოდელების მართვა",
	"Manage Models": "მოდელების მართვა",
	"Manage Ollama Models": "Ollama მოდელების მართვა",
	"Max Tokens": "მაქსიმალური ტოკენები",
	"Maximum of 3 models can be downloaded simultaneously. Please try again later.": "მაქსიმუმ 3 მოდელის ჩამოტვირთვა შესაძლებელია ერთდროულად. Გთხოვთ სცადოთ მოგვიანებით.",
<<<<<<< HEAD
	"Messages you send after creating your link won't be shared. Users with the URL will beable to view the shared chat.": "",
=======
>>>>>>> 5cf62139
	"Minimum Score": "",
	"Mirostat": "მიროსტატი",
	"Mirostat Eta": "მიროსტატი ეტა",
	"Mirostat Tau": "მიროსტატი ტაუ",
	"MMMM DD, YYYY": "თვე დღე, წელი",
	"MMMM DD, YYYY HH:mm": "",
	"Model '{{modelName}}' has been successfully downloaded.": "მოდელი „{{modelName}}“ წარმატებით ჩამოიტვირთა.",
	"Model '{{modelTag}}' is already in queue for downloading.": "მოდელი „{{modelTag}}“ უკვე ჩამოტვირთვის რიგშია.",
	"Model {{modelId}} not found": "მოდელი {{modelId}} ვერ მოიძებნა",
	"Model {{modelName}} already exists.": "მოდელი {{modelName}} უკვე არსებობს.",
	"Model filesystem path detected. Model shortname is required for update, cannot continue.": "აღმოჩენილია მოდელის ფაილური სისტემის გზა. განახლებისთვის საჭიროა მოდელის მოკლე სახელი, გაგრძელება შეუძლებელია.",
	"Model Name": "მოდელის სახელი",
	"Model not selected": "მოდელი არ არის არჩეული",
	"Model Tag Name": "მოდელის ტეგის სახელი",
	"Model Whitelisting": "მოდელის თეთრ სიაში შეყვანა",
	"Model(s) Whitelisted": "მოდელ(ებ)ი თეთრ სიაშია",
	"Modelfile": "მოდელური ფაილი",
	"Modelfile Advanced Settings": "მოდელური ფაილის პარამეტრები",
	"Modelfile Content": "მოდელური ფაილის კონტენტი",
	"Modelfiles": "მოდელური ფაილები",
	"Models": "მოდელები",
	"More": "",
	"My Documents": "ჩემი დოკუმენტები",
	"My Modelfiles": "ჩემი მოდელური ფაილები",
	"My Prompts": "ჩემი მოთხოვნები",
	"Name": "სახელი",
	"Name Tag": "სახელის ტეგი",
	"Name your modelfile": "თქვენი მოდელური ფაილის სახელი",
	"New Chat": "ახალი მიმოწერა",
	"New Password": "ახალი პაროლი",
	"No results found": "",
	"Not factually correct": "",
	"Not sure what to add?": "არ იცი რა დაამატო?",
	"Not sure what to write? Switch to": "არ იცი რა დაწერო? გადართვა:",
	"Note: If you set a minimum score, the search will only return documents with a score greater than or equal to the minimum score.": "",
	"Notifications": "შეტყობინება",
	"Off": "გამორთვა",
	"Okay, Let's Go!": "კარგი, წავედით!",
	"OLED Dark": "OLED მუქი",
	"Ollama": "",
	"Ollama Base URL": "Ollama ბაზისური მისამართი",
	"Ollama Version": "Ollama ვერსია",
	"On": "ჩართვა",
	"Only": "მხოლოდ",
	"Only alphanumeric characters and hyphens are allowed in the command string.": "ბრძანების სტრიქონში დაშვებულია მხოლოდ ალფანუმერული სიმბოლოები და დეფისები.",
	"Oops! Hold tight! Your files are still in the processing oven. We're cooking them up to perfection. Please be patient and we'll let you know once they're ready.": "უპს! გამაგრდი! თქვენი ფაილები ჯერ კიდევ დამუშავების ღუმელშია. ჩვენ მათ სრულყოფილებამდე ვამზადებთ. გთხოვთ მოითმინოთ და ჩვენ შეგატყობინებთ, როგორც კი ისინი მზად იქნებიან.",
	"Oops! Looks like the URL is invalid. Please double-check and try again.": "უი! როგორც ჩანს, მისამართი არასწორია. გთხოვთ, გადაამოწმოთ და ისევ სცადოთ.",
	"Oops! You're using an unsupported method (frontend only). Please serve the WebUI from the backend.": "უპს! თქვენ იყენებთ მხარდაუჭერელ მეთოდს (მხოლოდ frontend). გთხოვთ, მოემსახუროთ WebUI-ს ბექენდიდან",
	"Open": "ღია",
	"Open AI": "ღია AI",
	"Open AI (Dall-E)": "Open AI (Dall-E)",
	"Open new chat": "ახალი მიმოწერის გახსნა",
	"OpenAI": "",
	"OpenAI API": "OpenAI API",
	"OpenAI API Config": "",
	"OpenAI API Key is required.": "OpenAI API გასაღები აუცილებელია",
	"OpenAI URL/Key required.": "",
	"or": "ან",
	"Other": "",
	"Overview": "",
	"Parameters": "პარამეტრები",
	"Password": "პაროლი",
	"PDF document (.pdf)": "",
	"PDF Extract Images (OCR)": "PDF იდან ამოღებული სურათები (OCR)",
	"pending": "ლოდინის რეჟიმშია",
	"Permission denied when accessing microphone: {{error}}": "ნებართვა უარყოფილია მიკროფონზე წვდომისას: {{error}}",
	"Plain text (.txt)": "",
	"Playground": "სათამაშო მოედანი",
	"Positive attitude": "",
	"Profile Image": "",
	"Prompt (e.g. Tell me a fun fact about the Roman Empire)": "",
	"Prompt Content": "მოთხოვნის შინაარსი",
	"Prompt suggestions": "მოთხოვნის რჩევები",
	"Prompts": "მოთხოვნები",
	"Pull \"{{searchValue}}\" from Ollama.com": "",
	"Pull a model from Ollama.com": "Ollama.com იდან მოდელის გადაწერა ",
	"Pull Progress": "პროგრესის გადაწერა",
	"Query Params": "პარამეტრების ძიება",
	"RAG Template": "RAG შაბლონი",
	"Raw Format": "საწყისი ფორმატი",
	"Read Aloud": "",
	"Record voice": "ხმის ჩაწერა",
	"Redirecting you to OpenWebUI Community": "გადამისამართდებით OpenWebUI საზოგადოებაში",
	"Refused when it shouldn't have": "",
	"Regenerate": "",
	"Release Notes": "Გამოშვების შენიშვნები",
	"Remove": "",
	"Remove Model": "",
	"Rename": "",
	"Repeat Last N": "გაიმეორეთ ბოლო N",
	"Repeat Penalty": "გაიმეორეთ პენალტი",
	"Request Mode": "მოთხოვნის რეჟიმი",
	"Reranking model disabled": "",
	"Reranking model set to \"{{reranking_model}}\"": "",
	"Reset Vector Storage": "ვექტორული მეხსიერების გადატვირთვა",
	"Response AutoCopy to Clipboard": "პასუხის ავტომატური კოპირება ბუფერში",
	"Role": "როლი",
	"Rosé Pine": "ვარდისფერი ფიჭვის ხე",
	"Rosé Pine Dawn": "ვარდისფერი ფიჭვის გარიჟრაჟი",
	"Save": "შენახვა",
	"Save & Create": "დამახსოვრება და შექმნა",
	"Save & Submit": "დამახსოვრება და გაგზავნა",
	"Save & Update": "დამახსოვრება და განახლება",
	"Saving chat logs directly to your browser's storage is no longer supported. Please take a moment to download and delete your chat logs by clicking the button below. Don't worry, you can easily re-import your chat logs to the backend through": "ჩეთის ისტორიის შენახვა პირდაპირ თქვენი ბრაუზერის საცავში აღარ არის მხარდაჭერილი. გთხოვთ, დაუთმოთ და წაშალოთ თქვენი ჩატის ჟურნალები ქვემოთ მოცემულ ღილაკზე დაწკაპუნებით. არ ინერვიულოთ, თქვენ შეგიძლიათ მარტივად ხელახლა შემოიტანოთ თქვენი ჩეთის ისტორია ბექენდში",
	"Scan": "სკანირება",
	"Scan complete!": "სკანირება დასრულდა!",
	"Scan for documents from {{path}}": "დოკუმენტების სკანირება {{ path}}-დან",
	"Search": "ძიება",
	"Search a model": "",
	"Search Documents": "დოკუმენტების ძიება",
	"Search Prompts": "მოთხოვნების ძიება",
	"See readme.md for instructions": "იხილეთ readme.md ინსტრუქციებისთვის",
	"See what's new": "სიახლეების ნახვა",
	"Seed": "სიდი",
	"Select a mode": "რეჟიმის არჩევა",
	"Select a model": "მოდელის არჩევა",
	"Select an Ollama instance": "",
	"Send a Message": "შეტყობინების გაგზავნა",
	"Send message": "შეტყობინების გაგზავნა",
	"Server connection verified": "სერვერთან კავშირი დადასტურებულია",
	"Set as default": "დეფოლტად დაყენება",
	"Set Default Model": "დეფოლტ მოდელის დაყენება",
	"Set Image Size": "სურათის ზომის დაყენება",
	"Set Steps": "ნაბიჯების დაყენება",
	"Set Title Auto-Generation Model": "სათაურის ავტომატური გენერაციის მოდელის დაყენება",
	"Set Voice": "ხმის დაყენება",
	"Settings": "ხელსაწყოები",
	"Settings saved successfully!": "პარამეტრები წარმატებით განახლდა!",
	"Share": "",
	"Share Chat": "",
	"Share to OpenWebUI Community": "გააზიარე OpenWebUI საზოგადოებაში ",
	"short-summary": "მოკლე შინაარსი",
	"Show": "ჩვენება",
	"Show Additional Params": "დამატებითი პარამეტრების ჩვენება",
	"Show shortcuts": "მალსახმობების ჩვენება",
	"Showcased creativity": "",
	"sidebar": "საიდბარი",
	"Sign in": "ავტორიზაცია",
	"Sign Out": "გასვლა",
	"Sign up": "რეგისტრაცია",
	"Signing in": "",
	"Speech recognition error: {{error}}": "მეტყველების ამოცნობის შეცდომა: {{error}}",
	"Speech-to-Text Engine": "ხმოვან-ტექსტური ძრავი",
	"SpeechRecognition API is not supported in this browser.": "მეტყველების ამოცნობის API არ არის მხარდაჭერილი ამ ბრაუზერში.",
	"Stop Sequence": "შეჩერების თანმიმდევრობა",
	"STT Settings": "მეტყველების ამოცნობის პარამეტრები",
	"Submit": "გაგზავნა",
	"Subtitle (e.g. about the Roman Empire)": "",
	"Success": "წარმატება",
	"Successfully updated.": "წარმატებით განახლდა",
	"Sync All": "სინქრონიზაცია",
	"System": "სისტემა",
	"System Prompt": "სისტემური მოთხოვნა",
	"Tags": "ტეგები",
	"Tell us more:": "",
	"Temperature": "ტემპერატურა",
	"Template": "შაბლონი",
	"Text Completion": "ტექსტის დასრულება",
	"Text-to-Speech Engine": "ტექსტურ-ხმოვანი ძრავი",
	"Tfs Z": "Tfs Z",
	"Thanks for your feedback!": "",
	"The score should be a value between 0.0 (0%) and 1.0 (100%).": "",
	"Theme": "თემა",
	"This ensures that your valuable conversations are securely saved to your backend database. Thank you!": "ეს უზრუნველყოფს, რომ თქვენი ძვირფასი საუბრები უსაფრთხოდ შეინახება თქვენს backend მონაცემთა ბაზაში. Გმადლობთ!",
	"This setting does not sync across browsers or devices.": "ეს პარამეტრი არ სინქრონიზდება ბრაუზერებსა და მოწყობილობებში",
	"Thorough explanation": "",
	"Tip: Update multiple variable slots consecutively by pressing the tab key in the chat input after each replacement.": "რჩევა: განაახლეთ რამდენიმე ცვლადი სლოტი თანმიმდევრულად, ყოველი ჩანაცვლების შემდეგ ჩატის ღილაკზე დაჭერით.",
	"Title": "სათაური",
	"Title (e.g. Tell me a fun fact)": "",
	"Title Auto-Generation": "სათაურის ავტო-გენერაცია",
	"Title Generation Prompt": "სათაურის გენერაციის მოთხოვნა ",
	"to": "ში",
	"To access the available model names for downloading,": "ჩამოტვირთვისთვის ხელმისაწვდომი მოდელების სახელებზე წვდომისთვის",
	"To access the GGUF models available for downloading,": "ჩასატვირთად ხელმისაწვდომი GGUF მოდელებზე წვდომისთვის",
	"to chat input.": "ჩატში",
	"Toggle settings": "პარამეტრების გადართვა",
	"Toggle sidebar": "გვერდითი ზოლის გადართვა",
	"Top K": "ტოპ K",
	"Top P": "ტოპ P",
	"Trouble accessing Ollama?": "Ollama-ს ვერ უკავშირდები?",
	"TTS Settings": "TTS პარამეტრები",
	"Type Hugging Face Resolve (Download) URL": "სცადე გადმოწერო Hugging Face Resolve URL",
	"Uh-oh! There was an issue connecting to {{provider}}.": "{{provider}}-თან დაკავშირების პრობლემა წარმოიშვა.",
	"Unknown File Type '{{file_type}}', but accepting and treating as plain text": "უცნობი ფაილის ტიპი „{{file_type}}“, მაგრამ მიიღება და განიხილება როგორც მარტივი ტექსტი",
	"Update and Copy Link": "",
	"Update Embedding Model": "",
	"Update embedding model (e.g. {{model}})": "",
	"Update password": "პაროლის განახლება",
	"Update Reranking Model": "",
	"Update reranking model (e.g. {{model}})": "",
	"Upload a GGUF model": "GGUF მოდელის ატვირთვა",
	"Upload files": "ფაილების ატვირთვა",
	"Upload Progress": "პროგრესის ატვირთვა",
	"URL Mode": "URL რეჟიმი",
	"Use '#' in the prompt input to load and select your documents.": "",
	"Use Gravatar": "გამოიყენე Gravatar",
	"Use Initials": "გამოიყენე ინიციალები",
	"user": "მომხმარებელი",
	"User Permissions": "მომხმარებლის უფლებები",
	"Users": "მომხმარებლები",
	"Utilize": "გამოყენება",
	"Valid time units:": "მოქმედი დროის ერთეულები",
	"variable": "ცვლადი",
	"variable to have them replaced with clipboard content.": "ცვლადი, რომ შეცვალოს ისინი ბუფერში შიგთავსით.",
	"Version": "ვერსია",
	"Warning: If you update or change your embedding model, you will need to re-import all documents.": "",
	"Web": "ვები",
	"Webhook URL": "",
	"WebUI Add-ons": "WebUI დანამატები",
	"WebUI Settings": "WebUI პარამეტრები",
	"WebUI will make requests to": "WebUI გამოგიგზავნით მოთხოვნებს",
	"What’s New in": "რა არის ახალი",
	"When history is turned off, new chats on this browser won't appear in your history on any of your devices.": "როდესაც ისტორია გამორთულია, ახალი ჩეთები ამ ბრაუზერში არ გამოჩნდება თქვენს ისტორიაში არცერთ მოწყობილობაზე.",
	"Whisper (Local)": "ჩურჩული (ადგილობრივი)",
	"Write a prompt suggestion (e.g. Who are you?)": "დაწერეთ მოკლე წინადადება (მაგ. ვინ ხარ?",
	"Write a summary in 50 words that summarizes [topic or keyword].": "დაწერეთ რეზიუმე 50 სიტყვით, რომელიც აჯამებს [თემას ან საკვანძო სიტყვას].",
	"You": "თქვენ",
	"You have no archived conversations.": "",
	"You have shared this chat": "",
	"You're a helpful assistant.": "თქვენ სასარგებლო ასისტენტი ხართ.",
	"You're now logged in.": "თქვენ შესული ხართ.",
	"Youtube": ""
}<|MERGE_RESOLUTION|>--- conflicted
+++ resolved
@@ -233,10 +233,7 @@
 	"Manage Ollama Models": "Ollama მოდელების მართვა",
 	"Max Tokens": "მაქსიმალური ტოკენები",
 	"Maximum of 3 models can be downloaded simultaneously. Please try again later.": "მაქსიმუმ 3 მოდელის ჩამოტვირთვა შესაძლებელია ერთდროულად. Გთხოვთ სცადოთ მოგვიანებით.",
-<<<<<<< HEAD
 	"Messages you send after creating your link won't be shared. Users with the URL will beable to view the shared chat.": "",
-=======
->>>>>>> 5cf62139
 	"Minimum Score": "",
 	"Mirostat": "მიროსტატი",
 	"Mirostat Eta": "მიროსტატი ეტა",

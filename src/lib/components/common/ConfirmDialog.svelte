<script lang="ts">
	import DOMPurify from 'dompurify';

<<<<<<< HEAD
	import { onMount, getContext, createEventDispatcher } from 'svelte';
=======
	import { onMount, getContext, createEventDispatcher, onDestroy } from 'svelte';
	import * as FocusTrap from 'focus-trap';

>>>>>>> 4ce1e887
	const i18n = getContext('i18n');
	const dispatch = createEventDispatcher();

	import { fade } from 'svelte/transition';
	import { flyAndScale } from '$lib/utils/transitions';
	import { marked } from 'marked';

	export let title = '';
	export let message = '';

	export let cancelLabel = $i18n.t('Cancel');
	export let confirmLabel = $i18n.t('Confirm');

	export let onConfirm = () => {};

	export let input = false;
	export let inputPlaceholder = '';
	export let inputValue = '';

	export let show = false;

	let modalElement = null;
	let mounted = false;

	let focusTrap: FocusTrap.FocusTrap | null = null;

	const handleKeyDown = (event: KeyboardEvent) => {
		if (event.key === 'Escape') {
			console.log('Escape');
			show = false;
		}

		if (event.key === 'Enter') {
			console.log('Enter');
			confirmHandler();
		}
	};

	const confirmHandler = async () => {
		show = false;
		await onConfirm();
		dispatch('confirm', inputValue);
	};

	onMount(() => {
		mounted = true;
	});

	$: if (mounted) {
		if (show && modalElement) {
			document.body.appendChild(modalElement);
			focusTrap = FocusTrap.createFocusTrap(modalElement);
			focusTrap.activate();

			window.addEventListener('keydown', handleKeyDown);
			document.body.style.overflow = 'hidden';
		} else if (modalElement) {
			focusTrap.deactivate();

			window.removeEventListener('keydown', handleKeyDown);
			document.body.removeChild(modalElement);

			document.body.style.overflow = 'unset';
		}
	}

	onDestroy(() => {
		show = false;
		if (focusTrap) {
			focusTrap.deactivate();
		}
		if (modalElement) {
			document.body.removeChild(modalElement);
		}
	});
</script>

{#if show}
	<!-- svelte-ignore a11y-click-events-have-key-events -->
	<!-- svelte-ignore a11y-no-static-element-interactions -->
	<div
		bind:this={modalElement}
		class=" fixed top-0 right-0 left-0 bottom-0 bg-black/60 w-full h-screen max-h-[100dvh] flex justify-center z-99999999 overflow-hidden overscroll-contain"
		in:fade={{ duration: 10 }}
		on:mousedown={() => {
			show = false;
		}}
	>
		<div
			class=" m-auto rounded-2xl max-w-full w-[32rem] mx-2 bg-gray-50 dark:bg-gray-950 max-h-[100dvh] shadow-3xl"
			in:flyAndScale
			on:mousedown={(e) => {
				e.stopPropagation();
			}}
		>
			<div class="px-[1.75rem] py-6 flex flex-col">
				<div class=" text-lg font-semibold dark:text-gray-200 mb-2.5">
					{#if title !== ''}
						{title}
					{:else}
						{$i18n.t('Confirm your action')}
					{/if}
				</div>

				<slot>
					<div class=" text-sm text-gray-500 flex-1">
						{#if message !== ''}
							{@const html = DOMPurify.sanitize(marked.parse(message))}
							{@html html}
						{:else}
							{$i18n.t('This action cannot be undone. Do you wish to continue?')}
						{/if}

						{#if input}
							<textarea
								bind:value={inputValue}
								placeholder={inputPlaceholder ? inputPlaceholder : $i18n.t('Enter your message')}
								class="w-full mt-2 rounded-lg px-4 py-2 text-sm dark:text-gray-300 dark:bg-gray-900 outline-hidden resize-none"
								rows="3"
								required
							/>
						{/if}
					</div>
				</slot>

				<div class="mt-6 flex justify-between gap-1.5">
					<button
						class="bg-gray-100 hover:bg-gray-200 text-gray-800 dark:bg-gray-850 dark:hover:bg-gray-800 dark:text-white font-medium w-full py-2.5 rounded-lg transition"
						on:click={() => {
							show = false;
							dispatch('cancel');
						}}
						type="button"
					>
						{cancelLabel}
					</button>
					<button
						class="bg-gray-900 hover:bg-gray-850 text-gray-100 dark:bg-gray-100 dark:hover:bg-white dark:text-gray-800 font-medium w-full py-2.5 rounded-lg transition"
						on:click={() => {
							confirmHandler();
						}}
						type="button"
					>
						{confirmLabel}
					</button>
				</div>
			</div>
		</div>
	</div>
{/if}

<style>
	.modal-content {
		animation: scaleUp 0.1s ease-out forwards;
	}

	@keyframes scaleUp {
		from {
			transform: scale(0.985);
			opacity: 0;
		}
		to {
			transform: scale(1);
			opacity: 1;
		}
	}
</style><|MERGE_RESOLUTION|>--- conflicted
+++ resolved
@@ -1,13 +1,9 @@
 <script lang="ts">
 	import DOMPurify from 'dompurify';
 
-<<<<<<< HEAD
-	import { onMount, getContext, createEventDispatcher } from 'svelte';
-=======
 	import { onMount, getContext, createEventDispatcher, onDestroy } from 'svelte';
 	import * as FocusTrap from 'focus-trap';
 
->>>>>>> 4ce1e887
 	const i18n = getContext('i18n');
 	const dispatch = createEventDispatcher();
 

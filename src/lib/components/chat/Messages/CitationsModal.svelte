<script lang="ts">
	import { getContext, onMount, tick } from 'svelte';
	import Modal from '$lib/components/common/Modal.svelte';
	import Tooltip from '$lib/components/common/Tooltip.svelte';
	import { WEBUI_API_BASE_URL } from '$lib/constants';

	const i18n = getContext('i18n');

	export let show = false;
	export let citation;
	export let showPercentage = false;
	export let showRelevance = true;

	let mergedDocuments = [];

	function calculatePercentage(distance: number) {
		if (typeof distance !== 'number') return null;
		if (distance < 0) return 0;
		if (distance > 1) return 100;
		return Math.round(distance * 10000) / 100;
	}

	function getRelevanceColor(percentage: number) {
		if (percentage >= 80)
			return 'bg-green-200 dark:bg-green-800 text-green-800 dark:text-green-200';
		if (percentage >= 60)
			return 'bg-yellow-200 dark:bg-yellow-800 text-yellow-800 dark:text-yellow-200';
		if (percentage >= 40)
			return 'bg-orange-200 dark:bg-orange-800 text-orange-800 dark:text-orange-200';
		return 'bg-red-200 dark:bg-red-800 text-red-800 dark:text-red-200';
	}

	$: if (citation) {
		mergedDocuments = citation.document?.map((c, i) => {
			return {
				source: citation.source,
				document: c,
				metadata: citation.metadata?.[i],
				distance: citation.distances?.[i]
			};
		});
		if (mergedDocuments.every((doc) => doc.distance !== undefined)) {
			mergedDocuments = mergedDocuments.sort(
				(a, b) => (b.distance ?? Infinity) - (a.distance ?? Infinity)
			);
		}
	}

	const decodeString = (str: string) => {
		try {
			return decodeURIComponent(str);
		} catch (e) {
			return str;
		}
	};
</script>

<Modal size="lg" bind:show>
	<div>
		<div class=" flex justify-between dark:text-gray-300 px-5 pt-4 pb-2">
			<div class=" text-lg font-medium self-center capitalize">
				{#each mergedDocuments.slice(0, 1) as document, documentIdx}
					{#if document.metadata?.middleware_metadata?.title}
						{document.metadata.middleware_metadata.title}
					{:else}
						{$i18n.t('Citation')}
					{/if}
				{/each}
			</div>
			<button
				class="self-center"
				on:click={() => {
					show = false;
				}}
			>
				<svg
					xmlns="http://www.w3.org/2000/svg"
					viewBox="0 0 20 20"
					fill="currentColor"
					class="w-5 h-5"
				>
					<path
						d="M6.28 5.22a.75.75 0 00-1.06 1.06L8.94 10l-3.72 3.72a.75.75 0 101.06 1.06L10 11.06l3.72 3.72a.75.75 0 101.06-1.06L11.06 10l3.72-3.72a.75.75 0 00-1.06-1.06L10 8.94 6.28 5.22z"
					/>
				</svg>
			</button>
		</div>

		<div class="flex flex-col md:flex-row w-full px-6 pb-5 md:space-x-4">
			<div
				class="flex flex-col w-full dark:text-gray-200 overflow-y-scroll max-h-[22rem] scrollbar-hidden"
			>
				{#each mergedDocuments.slice(0, 1) as document, documentIdx}
					<div class="flex flex-col w-full">
						<div class="text-sm font-medium dark:text-gray-300">
							{$i18n.t('Source')}
						</div>
						{#if document.source?.name}
							<Tooltip
								className="w-fit"
								content={$i18n.t('Open file')}
								placement="top-start"
								tippyOptions={{ duration: [500, 0] }}
							>
								<div class="text-sm dark:text-gray-400 flex items-center gap-2 w-fit">
									<a
										class="hover:text-gray-500 dark:hover:text-gray-100 underline grow"
										href={document.source?.url?.includes('http')
											? document.source.url
											: document?.metadata?.file_id
												? `${WEBUI_API_BASE_URL}/files/${document?.metadata?.file_id}/content${document?.metadata?.page !== undefined ? `#page=${document.metadata.page + 1}` : ''}`
												: '#'}
										target="_blank"
									>
										{#if document.metadata.middleware_metadata}
											{$i18n.t('Item Url')}
										{:else}
											{decodeString(document?.metadata?.name ?? document.source.name)}
										{/if}
										{#if document?.metadata?.page}
											<span class="text-xs text-gray-500 dark:text-gray-400">
												({$i18n.t('page')}
												{document.metadata.page + 1})
											</span>
										{/if}
									</a>
									{#if document?.metadata?.page}
										<span class="text-xs text-gray-500 dark:text-gray-400">
											({$i18n.t('page')}
											{document.metadata.page + 1})
										</span>
									{/if}
								</div>
							</Tooltip>
							<Tooltip
								className="w-fit"
								content={$i18n.t('Open file')}
								placement="top-start"
								tippyOptions={{ duration: [500, 0] }}
							>
								<div class="text-sm dark:text-gray-400 flex items-center gap-2 w-fit">
									{#if document.metadata.middleware_metadata?.context_url}
										<a
											class="hover:text-gray-500 dark:hover:text-gray-100 underline grow"
											href={document.metadata.middleware_metadata?.context_url}
											target="_blank"
										>
											{$i18n.t('Context Item Url')}
										</a>
										{#if document?.metadata?.page}
											<span class="text-xs text-gray-500 dark:text-gray-400">
												({$i18n.t('page')}
												{document.metadata.page + 1})
											</span>
										{/if}
									{/if}
								</div>
							</Tooltip>
							{#if document.metadata?.middleware_metadata?.date}
								<div class="text-sm font-medium dark:text-gray-300 mt-2">
									{$i18n.t('Created at')}
								</div>
								<pre class="text-sm dark:text-gray-400 whitespace-pre-line">
									{new Date(document.metadata.middleware_metadata.date).toLocaleString()}
								</pre>
							{/if}
							{#if showRelevance}
								<div class="text-sm font-medium dark:text-gray-300 mt-2">
									{$i18n.t('Relevance')}
								</div>
								{#if document.distance !== undefined}
									<Tooltip
										className="w-fit"
										content={$i18n.t('Semantic distance to query')}
										placement="top-start"
										tippyOptions={{ duration: [500, 0] }}
									>
										<div class="text-sm my-1 dark:text-gray-400 flex items-center gap-2 w-fit">
											{#if showPercentage}
												{@const percentage = calculatePercentage(document.distance)}

												{#if typeof percentage === 'number'}
													<span
														class={`px-1 rounded-sm font-medium ${getRelevanceColor(percentage)}`}
													>
														{percentage.toFixed(2)}%
													</span>
												{/if}

												{#if typeof document?.distance === 'number'}
													<span class="text-gray-500 dark:text-gray-500">
														({(document?.distance ?? 0).toFixed(4)})
													</span>
												{/if}
											{:else if typeof document?.distance === 'number'}
												<span class="text-gray-500 dark:text-gray-500">
<<<<<<< HEAD
													({document.distance.toFixed(4)})
=======
													({(document?.distance ?? 0).toFixed(4)})
>>>>>>> 4ce1e887
												</span>
											{/if}
										</div>
									</Tooltip>
								{:else}
									<div class="text-sm dark:text-gray-400">
										{$i18n.t('No distance available')}
									</div>
								{/if}
							{/if}
						{:else}
							<div class="text-sm dark:text-gray-400">
								{$i18n.t('No source available')}
							</div>
						{/if}
					</div>
					{#if !document?.metadata?.middleware_metadata}
						<div class="flex flex-col w-full">
							<div class=" text-sm font-medium dark:text-gray-300 mt-2">
								{$i18n.t('Content')}
							</div>
							{#if document.metadata?.html}
								<iframe
									class="w-full border-0 h-auto rounded-none"
									sandbox="allow-scripts allow-forms allow-same-origin"
									srcdoc={document.document}
									title={$i18n.t('Content')}
								></iframe>
							{:else}
								<pre class="text-sm dark:text-gray-400 whitespace-pre-line">
									{document.document}
								</pre>
							{/if}
						</div>
					{/if}

					{#if documentIdx !== mergedDocuments.length - 1}
						<hr class="border-gray-100 dark:border-gray-850 my-3" />
					{/if}
				{/each}
			</div>
		</div>
	</div>
</Modal><|MERGE_RESOLUTION|>--- conflicted
+++ resolved
@@ -194,11 +194,7 @@
 												{/if}
 											{:else if typeof document?.distance === 'number'}
 												<span class="text-gray-500 dark:text-gray-500">
-<<<<<<< HEAD
-													({document.distance.toFixed(4)})
-=======
 													({(document?.distance ?? 0).toFixed(4)})
->>>>>>> 4ce1e887
 												</span>
 											{/if}
 										</div>

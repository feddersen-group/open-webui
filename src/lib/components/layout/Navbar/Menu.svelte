--- conflicted
+++ resolved
@@ -19,12 +19,8 @@
 		mobile,
 		temporaryChatEnabled,
 		theme,
-<<<<<<< HEAD
-		user
-=======
 		user,
 		settings
->>>>>>> 4ce1e887
 	} from '$lib/stores';
 	import { flyAndScale } from '$lib/utils/transitions';
 

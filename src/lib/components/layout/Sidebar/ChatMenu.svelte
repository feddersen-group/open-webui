--- conflicted
+++ resolved
@@ -26,11 +26,7 @@
 		getChatPinnedStatusById,
 		toggleChatPinnedStatusById
 	} from '$lib/apis/chats';
-<<<<<<< HEAD
-	import { chats, theme, user } from '$lib/stores';
-=======
 	import { chats, settings, theme, user } from '$lib/stores';
->>>>>>> 4ce1e887
 	import { createMessagesList } from '$lib/utils';
 	import { downloadChatAsPDF } from '$lib/apis/utils';
 	import Download from '$lib/components/icons/Download.svelte';

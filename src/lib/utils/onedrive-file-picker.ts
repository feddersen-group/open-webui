--- conflicted
+++ resolved
@@ -6,10 +6,7 @@
 	private static instance: OneDriveConfig;
 	private clientId: string = '';
 	private sharepointUrl: string = '';
-<<<<<<< HEAD
-=======
 	private sharepointTenantId: string = '';
->>>>>>> 4ce1e887
 	private msalInstance: PublicClientApplication | null = null;
 	private currentAuthorityType: 'personal' | 'organizations' = 'personal';
 
@@ -52,10 +49,7 @@
 
 		const newClientId = config.onedrive?.client_id;
 		const newSharepointUrl = config.onedrive?.sharepoint_url;
-<<<<<<< HEAD
-=======
 		const newSharepointTenantId = config.onedrive?.sharepoint_tenant_id;
->>>>>>> 4ce1e887
 
 		if (!newClientId) {
 			throw new Error('OneDrive configuration is incomplete');
@@ -63,18 +57,6 @@
 
 		this.clientId = newClientId;
 		this.sharepointUrl = newSharepointUrl;
-<<<<<<< HEAD
-	}
-
-	public async getMsalInstance(
-		authorityType?: 'personal' | 'organizations'
-	): Promise<PublicClientApplication> {
-		await this.ensureInitialized(authorityType);
-
-		if (!this.msalInstance) {
-			const authorityEndpoint =
-				this.currentAuthorityType === 'organizations' ? 'common' : 'consumers';
-=======
 		this.sharepointTenantId = newSharepointTenantId;
 	}
 
@@ -88,7 +70,6 @@
 				this.currentAuthorityType === 'organizations'
 					? this.sharepointTenantId || 'common'
 					: 'consumers';
->>>>>>> 4ce1e887
 			const msalParams = {
 				auth: {
 					authority: `https://login.microsoftonline.com/${authorityEndpoint}`,
@@ -113,13 +94,10 @@
 		return this.sharepointUrl;
 	}
 
-<<<<<<< HEAD
-=======
 	public getSharepointTenantId(): string {
 		return this.sharepointTenantId;
 	}
 
->>>>>>> 4ce1e887
 	public getBaseUrl(): string {
 		if (this.currentAuthorityType === 'organizations') {
 			if (!this.sharepointUrl || this.sharepointUrl === '') {
